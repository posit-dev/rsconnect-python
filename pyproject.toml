<<<<<<< HEAD
=======
[project]
name = "rsconnect_python"
description = "Python integration with Posit Connect"

authors = [{ name = "Michael Marchetti", email = "mike@posit.co" }]
license = { file = "LICENSE.md" }
readme = { file = "README.md", content-type = "text/markdown" }
requires-python = ">=3.8"

dependencies = [
    "typing-extensions>=4.8.0",
    "pip>=10.0.0",
    "semver>=2.0.0,<4.0.0",
    "pyjwt>=2.4.0",
    "click>=8.0.0",
    "toml>=0.10; python_version < '3.11'"
]

dynamic = ["version"]

[project.scripts]
rsconnect = "rsconnect.main:cli"

[project.optional-dependencies]
test = [
    "black==24.3.0",
    "coverage",
    "flake8-pyproject",
    "flake8",
    "httpretty",
    "ipykernel",
    "nbconvert",
    "pyright",
    "pytest-cov",
    "pytest",
    "setuptools>=61",
    "setuptools_scm[toml]>=3.4",
    "twine",
    "types-Flask",
]
snowflake = ["snowflake-cli"]

[project.urls]
Repository = "http://github.com/posit-dev/rsconnect-python"
Documentation = "https://docs.posit.co/rsconnect-python"

>>>>>>> 8601629c
[build-system]
requires = [
  "setuptools>=61",
  "wheel",
  "setuptools_scm[toml]>=3.4",
]
build-backend = "setuptools.build_meta"<|MERGE_RESOLUTION|>--- conflicted
+++ resolved
@@ -1,56 +1,8 @@
-<<<<<<< HEAD
-=======
-[project]
-name = "rsconnect_python"
-description = "Python integration with Posit Connect"
-
-authors = [{ name = "Michael Marchetti", email = "mike@posit.co" }]
-license = { file = "LICENSE.md" }
-readme = { file = "README.md", content-type = "text/markdown" }
-requires-python = ">=3.8"
-
-dependencies = [
-    "typing-extensions>=4.8.0",
-    "pip>=10.0.0",
-    "semver>=2.0.0,<4.0.0",
-    "pyjwt>=2.4.0",
-    "click>=8.0.0",
-    "toml>=0.10; python_version < '3.11'"
-]
-
-dynamic = ["version"]
-
-[project.scripts]
-rsconnect = "rsconnect.main:cli"
-
-[project.optional-dependencies]
-test = [
-    "black==24.3.0",
-    "coverage",
-    "flake8-pyproject",
-    "flake8",
-    "httpretty",
-    "ipykernel",
-    "nbconvert",
-    "pyright",
-    "pytest-cov",
-    "pytest",
-    "setuptools>=61",
-    "setuptools_scm[toml]>=3.4",
-    "twine",
-    "types-Flask",
-]
-snowflake = ["snowflake-cli"]
-
-[project.urls]
-Repository = "http://github.com/posit-dev/rsconnect-python"
-Documentation = "https://docs.posit.co/rsconnect-python"
-
->>>>>>> 8601629c
 [build-system]
 requires = [
   "setuptools>=61",
   "wheel",
   "setuptools_scm[toml]>=3.4",
 ]
+
 build-backend = "setuptools.build_meta"