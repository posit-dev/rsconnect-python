--- conflicted
+++ resolved
@@ -1,14 +1,9 @@
 from unittest import TestCase
-<<<<<<< HEAD
 from .utils import (
     require_api_key,
     require_connect,
 )
-from rsconnect.api import RSConnect, RSConnectExecutor, _to_server_check_list
-=======
-
-from rsconnect.api import RSConnectClient
->>>>>>> 59d05ac2
+from rsconnect.api import RSConnectClient, RSConnectExecutor, _to_server_check_list
 
 
 class TestAPI(TestCase):
