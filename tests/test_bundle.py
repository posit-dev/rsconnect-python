--- conflicted
+++ resolved
@@ -1930,17 +1930,6 @@
         assert multi_file_index_dir_extras_ans == json.loads(tar.extractfile("manifest.json").read().decode("utf-8"))
 
 
-<<<<<<< HEAD
-dash_dir = os.path.join(cur_dir, "./testdata/stock-dashboard-python")
-dash_file = os.path.join(cur_dir, "./testdata/stock-dashboard-python/app.py")
-
-
-def test_make_api_manifest():
-    dash_dir_ans = {
-        "version": 1,
-        "locale": "en_US.UTF-8",
-        "metadata": {"appmode": "python-dash"},  # "entrypoint": "app"},
-=======
 fastapi_dir = os.path.join(cur_dir, "./testdata/stock-api-fastapi")
 fastapi_file = os.path.join(cur_dir, "./testdata/stock-api-fastapi/main.py")
 
@@ -1954,56 +1943,29 @@
         "version": 1,
         "locale": "en_US.UTF-8",
         "metadata": {"appmode": "python-fastapi"},  # "entrypoint": "main"},
->>>>>>> 132ab734
         "python": {
             "version": "3.8.12",
             "package_manager": {"name": "pip", "version": "23.0.1", "package_file": "requirements.txt"},
         },
         "files": {
-<<<<<<< HEAD
-            "requirements.txt": {"checksum": "2ff14ec69d1cd98ed4eb6ae2eea75554"},
-            "README.md": {"checksum": "20990f137e38a0ddb433eda82cf995ef"},
-            "app.py": {"checksum": "6fd041257dcb13ba0cb57a9cfd043603"},
-=======
             "requirements.txt": {"checksum": "7bdadcb7a5f74f377b453cf6e980f114"},
             "README.md": {"checksum": "30a14a7b8eb6282d532d7fdaa36abb0f"},
             "main.py": {"checksum": "a8d8820f25be4dc8e2bf51a5ba1690b6"},
->>>>>>> 132ab734
             "prices.csv": {"checksum": "012afa636c426748177b38160135307a"},
         },
     }
     environment = create_python_environment(
-<<<<<<< HEAD
-        dash_dir,
-    )
-    manifest, _ = make_api_manifest(
-        dash_dir,
-        None,
-        AppModes.DASH_APP,
-=======
         fastapi_dir,
     )
     manifest, _ = make_api_manifest(
         fastapi_dir,
         None,
         AppModes.PYTHON_FASTAPI,
->>>>>>> 132ab734
         environment,
         None,
         None,
     )
 
-<<<<<<< HEAD
-    assert dash_dir_ans["metadata"] == manifest["metadata"]
-    assert dash_dir_ans["files"].keys() == manifest["files"].keys()
-
-
-def test_make_api_bundle():
-    dash_dir_ans = {
-        "version": 1,
-        "locale": "en_US.UTF-8",
-        "metadata": {"appmode": "python-dash"},  # "entrypoint": "app"},
-=======
     assert fastapi_dir_ans["metadata"] == manifest["metadata"]
     assert fastapi_dir_ans["files"].keys() == manifest["files"].keys()
 
@@ -2013,33 +1975,18 @@
         "version": 1,
         "locale": "en_US.UTF-8",
         "metadata": {"appmode": "python-fastapi"},  # "entrypoint": "main"},
->>>>>>> 132ab734
         "python": {
             "version": "3.8.12",
             "package_manager": {"name": "pip", "version": "23.0.1", "package_file": "requirements.txt"},
         },
         "files": {
-<<<<<<< HEAD
-            "requirements.txt": {"checksum": "2ff14ec69d1cd98ed4eb6ae2eea75554"},
-            "README.md": {"checksum": "20990f137e38a0ddb433eda82cf995ef"},
-            "app.py": {"checksum": "6fd041257dcb13ba0cb57a9cfd043603"},
-=======
             "requirements.txt": {"checksum": "7bdadcb7a5f74f377b453cf6e980f114"},
             "README.md": {"checksum": "30a14a7b8eb6282d532d7fdaa36abb0f"},
             "main.py": {"checksum": "a8d8820f25be4dc8e2bf51a5ba1690b6"},
->>>>>>> 132ab734
             "prices.csv": {"checksum": "012afa636c426748177b38160135307a"},
         },
     }
     environment = create_python_environment(
-<<<<<<< HEAD
-        dash_dir,
-    )
-    with make_api_bundle(
-        dash_dir,
-        None,
-        AppModes.DASH_APP,
-=======
         fastapi_dir,
     )
     with make_api_bundle(
@@ -2122,7 +2069,6 @@
         flask_dir,
         None,
         AppModes.PYTHON_API,
->>>>>>> 132ab734
         environment,
         None,
         None,
@@ -2136,10 +2082,6 @@
             "requirements.txt",
         ]
         bundle_json = json.loads(tar.extractfile("manifest.json").read().decode("utf-8"))
-<<<<<<< HEAD
-        assert dash_dir_ans["metadata"] == bundle_json["metadata"]
-        assert dash_dir_ans["files"].keys() == bundle_json["files"].keys()
-=======
         assert flask_dir_ans["metadata"] == bundle_json["metadata"]
         assert flask_dir_ans["files"].keys() == bundle_json["files"].keys()
 
@@ -2218,4 +2160,79 @@
         bundle_json = json.loads(tar.extractfile("manifest.json").read().decode("utf-8"))
         assert streamlit_dir_ans["metadata"] == bundle_json["metadata"]
         assert streamlit_dir_ans["files"].keys() == bundle_json["files"].keys()
->>>>>>> 132ab734
+
+
+dash_dir = os.path.join(cur_dir, "./testdata/stock-dashboard-python")
+dash_file = os.path.join(cur_dir, "./testdata/stock-dashboard-python/app.py")
+
+
+def test_make_api_manifest_dash():
+    dash_dir_ans = {
+        "version": 1,
+        "locale": "en_US.UTF-8",
+        "metadata": {"appmode": "python-dash"},  # "entrypoint": "app2"},
+        "python": {
+            "version": "3.8.12",
+            "package_manager": {"name": "pip", "version": "23.0.1", "package_file": "requirements.txt"},
+        },
+        "files": {
+            "requirements.txt": {"checksum": "2ff14ec69d1cd98ed4eb6ae2eea75554"},
+            "README.md": {"checksum": "245b617d93ce26d06ad2b29f2f723206"},
+            "app2.py": {"checksum": "0cb6f0261685d29243977c7318d70d6d"},
+            "prices.csv": {"checksum": "3efb0ed7ad93bede9dc88f7a81ad4153"},
+        },
+    }
+    environment = create_python_environment(
+        dash_dir,
+    )
+    manifest, _ = make_api_manifest(
+        dash_dir,
+        None,
+        AppModes.DASH_APP,
+        environment,
+        None,
+        None,
+    )
+
+    assert dash_dir_ans["metadata"] == manifest["metadata"]
+    assert dash_dir_ans["files"].keys() == manifest["files"].keys()
+
+
+def test_make_api_bundle_dash():
+    dash_dir_ans = {
+        "version": 1,
+        "locale": "en_US.UTF-8",
+        "metadata": {"appmode": "python-dash"},  # "entrypoint": "app2"},
+        "python": {
+            "version": "3.8.12",
+            "package_manager": {"name": "pip", "version": "23.0.1", "package_file": "requirements.txt"},
+        },
+        "files": {
+            "requirements.txt": {"checksum": "2ff14ec69d1cd98ed4eb6ae2eea75554"},
+            "README.md": {"checksum": "245b617d93ce26d06ad2b29f2f723206"},
+            "app2.py": {"checksum": "0cb6f0261685d29243977c7318d70d6d"},
+            "prices.csv": {"checksum": "3efb0ed7ad93bede9dc88f7a81ad4153"},
+        },
+    }
+    environment = create_python_environment(
+        dash_dir,
+    )
+    with make_api_bundle(
+        dash_dir,
+        None,
+        AppModes.DASH_APP,
+        environment,
+        None,
+        None,
+    ) as bundle, tarfile.open(mode="r:gz", fileobj=bundle) as tar:
+        names = sorted(tar.getnames())
+        assert names == [
+            "README.md",
+            "app2.py",
+            "manifest.json",
+            "prices.csv",
+            "requirements.txt",
+        ]
+        bundle_json = json.loads(tar.extractfile("manifest.json").read().decode("utf-8"))
+        assert dash_dir_ans["metadata"] == bundle_json["metadata"]
+        assert dash_dir_ans["files"].keys() == bundle_json["files"].keys()