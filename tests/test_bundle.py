--- conflicted
+++ resolved
@@ -1930,17 +1930,6 @@
         assert multi_file_index_dir_extras_ans == json.loads(tar.extractfile("manifest.json").read().decode("utf-8"))
 
 
-<<<<<<< HEAD
-streamlit_dir = os.path.join(cur_dir, "./testdata/top-5-income-share-streamlit")
-streamlit_file = os.path.join(cur_dir, "./testdata/top-5-income-share-streamlit/app.py")
-
-
-def test_make_api_manifest():
-    streamlit_dir_ans = {
-        "version": 1,
-        "locale": "en_US.UTF-8",
-        "metadata": {"appmode": "python-streamlit"},  # "entrypoint": "app"},
-=======
 fastapi_dir = os.path.join(cur_dir, "./testdata/stock-api-fastapi")
 fastapi_file = os.path.join(cur_dir, "./testdata/stock-api-fastapi/main.py")
 
@@ -1954,27 +1943,11 @@
         "version": 1,
         "locale": "en_US.UTF-8",
         "metadata": {"appmode": "python-fastapi"},  # "entrypoint": "main"},
->>>>>>> 97ea170f
         "python": {
             "version": "3.8.12",
             "package_manager": {"name": "pip", "version": "23.0.1", "package_file": "requirements.txt"},
         },
         "files": {
-<<<<<<< HEAD
-            "requirements.txt": {"checksum": "22354e5a4240bacbd3bc379cab0e73e9"},
-            "README.md": {"checksum": "2a566a3afba3e28b357af975b984ca29"},
-            "app.py": {"checksum": "0940a696b7caf2a94467b2cb7a2ed0c4"},
-            "data.csv": {"checksum": "9cdb0252eca1273dcd0ce12f9b9196a5"},
-        },
-    }
-    environment = create_python_environment(
-        streamlit_dir,
-    )
-    manifest, _ = make_api_manifest(
-        streamlit_dir,
-        None,
-        AppModes.STREAMLIT_APP,
-=======
             "requirements.txt": {"checksum": "7bdadcb7a5f74f377b453cf6e980f114"},
             "README.md": {"checksum": "30a14a7b8eb6282d532d7fdaa36abb0f"},
             "main.py": {"checksum": "a8d8820f25be4dc8e2bf51a5ba1690b6"},
@@ -1988,22 +1961,10 @@
         fastapi_dir,
         None,
         AppModes.PYTHON_FASTAPI,
->>>>>>> 97ea170f
         environment,
         None,
         None,
     )
-<<<<<<< HEAD
-    assert streamlit_dir_ans["metadata"] == manifest["metadata"]
-    assert streamlit_dir_ans["files"].keys() == manifest["files"].keys()
-
-
-def test_make_api_bundle():
-    streamlit_dir_ans = {
-        "version": 1,
-        "locale": "en_US.UTF-8",
-        "metadata": {"appmode": "python-streamlit"},  # "entrypoint": "app"},
-=======
 
     assert fastapi_dir_ans["metadata"] == manifest["metadata"]
     assert fastapi_dir_ans["files"].keys() == manifest["files"].keys()
@@ -2014,27 +1975,11 @@
         "version": 1,
         "locale": "en_US.UTF-8",
         "metadata": {"appmode": "python-fastapi"},  # "entrypoint": "main"},
->>>>>>> 97ea170f
         "python": {
             "version": "3.8.12",
             "package_manager": {"name": "pip", "version": "23.0.1", "package_file": "requirements.txt"},
         },
         "files": {
-<<<<<<< HEAD
-            "requirements.txt": {"checksum": "22354e5a4240bacbd3bc379cab0e73e9"},
-            "README.md": {"checksum": "2a566a3afba3e28b357af975b984ca29"},
-            "app.py": {"checksum": "0940a696b7caf2a94467b2cb7a2ed0c4"},
-            "data.csv": {"checksum": "9cdb0252eca1273dcd0ce12f9b9196a5"},
-        },
-    }
-    environment = create_python_environment(
-        streamlit_dir,
-    )
-    with make_api_bundle(
-        streamlit_dir,
-        None,
-        AppModes.STREAMLIT_APP,
-=======
             "requirements.txt": {"checksum": "7bdadcb7a5f74f377b453cf6e980f114"},
             "README.md": {"checksum": "30a14a7b8eb6282d532d7fdaa36abb0f"},
             "main.py": {"checksum": "a8d8820f25be4dc8e2bf51a5ba1690b6"},
@@ -2048,7 +1993,6 @@
         fastapi_dir,
         None,
         AppModes.PYTHON_FASTAPI,
->>>>>>> 97ea170f
         environment,
         None,
         None,
@@ -2056,17 +2000,6 @@
         names = sorted(tar.getnames())
         assert names == [
             "README.md",
-<<<<<<< HEAD
-            "app.py",
-            "data.csv",
-            "manifest.json",
-            "requirements.txt",
-        ]
-
-        bundle_json = json.loads(tar.extractfile("manifest.json").read().decode("utf-8"))
-        assert streamlit_dir_ans["metadata"] == bundle_json["metadata"]
-        assert streamlit_dir_ans["files"].keys() == bundle_json["files"].keys()
-=======
             "main.py",
             "manifest.json",
             "prices.csv",
@@ -2151,4 +2084,79 @@
         bundle_json = json.loads(tar.extractfile("manifest.json").read().decode("utf-8"))
         assert flask_dir_ans["metadata"] == bundle_json["metadata"]
         assert flask_dir_ans["files"].keys() == bundle_json["files"].keys()
->>>>>>> 97ea170f
+
+
+streamlit_dir = os.path.join(cur_dir, "./testdata/top-5-income-share-streamlit")
+streamlit_file = os.path.join(cur_dir, "./testdata/top-5-income-share-streamlit/app.py")
+
+
+def test_make_api_manifest_streamlit():
+    streamlit_dir_ans = {
+        "version": 1,
+        "locale": "en_US.UTF-8",
+        "metadata": {"appmode": "python-streamlit"},  # "entrypoint": "app"},
+        "python": {
+            "version": "3.8.12",
+            "package_manager": {"name": "pip", "version": "23.0.1", "package_file": "requirements.txt"},
+        },
+        "files": {
+            "requirements.txt": {"checksum": "22354e5a4240bacbd3bc379cab0e73e9"},
+            "README.md": {"checksum": "2a566a3afba3e28b357af975b984ca29"},
+            "app.py": {"checksum": "0940a696b7caf2a94467b2cb7a2ed0c4"},
+            "data.csv": {"checksum": "9cdb0252eca1273dcd0ce12f9b9196a5"},
+        },
+    }
+    environment = create_python_environment(
+        streamlit_dir,
+    )
+    manifest, _ = make_api_manifest(
+        streamlit_dir,
+        None,
+        AppModes.STREAMLIT_APP,
+        environment,
+        None,
+        None,
+    )
+    assert streamlit_dir_ans["metadata"] == manifest["metadata"]
+    assert streamlit_dir_ans["files"].keys() == manifest["files"].keys()
+
+
+def test_make_api_bundle_streamlit():
+    streamlit_dir_ans = {
+        "version": 1,
+        "locale": "en_US.UTF-8",
+        "metadata": {"appmode": "python-streamlit"},  # "entrypoint": "app"},
+        "python": {
+            "version": "3.8.12",
+            "package_manager": {"name": "pip", "version": "23.0.1", "package_file": "requirements.txt"},
+        },
+        "files": {
+            "requirements.txt": {"checksum": "22354e5a4240bacbd3bc379cab0e73e9"},
+            "README.md": {"checksum": "2a566a3afba3e28b357af975b984ca29"},
+            "app.py": {"checksum": "0940a696b7caf2a94467b2cb7a2ed0c4"},
+            "data.csv": {"checksum": "9cdb0252eca1273dcd0ce12f9b9196a5"},
+        },
+    }
+    environment = create_python_environment(
+        streamlit_dir,
+    )
+    with make_api_bundle(
+        streamlit_dir,
+        None,
+        AppModes.STREAMLIT_APP,
+        environment,
+        None,
+        None,
+    ) as bundle, tarfile.open(mode="r:gz", fileobj=bundle) as tar:
+        names = sorted(tar.getnames())
+        assert names == [
+            "README.md",
+            "app.py",
+            "data.csv",
+            "manifest.json",
+            "requirements.txt",
+        ]
+
+        bundle_json = json.loads(tar.extractfile("manifest.json").read().decode("utf-8"))
+        assert streamlit_dir_ans["metadata"] == bundle_json["metadata"]
+        assert streamlit_dir_ans["files"].keys() == bundle_json["files"].keys()