# -*- coding: utf-8 -*-
import json
import os
import shutil
import subprocess
import sys
import tarfile
import tempfile
import pytest
from unittest import TestCase
from os.path import dirname, join, basename, abspath

from rsconnect.bundle import (
    _default_title,
    _default_title_from_manifest,
    _validate_title,
    create_html_manifest,
    create_python_environment,
    get_python_env_info,
    inspect_environment,
    list_files,
    make_api_bundle,
    make_api_manifest,
    make_html_bundle,
    make_manifest_bundle,
    make_notebook_html_bundle,
    make_notebook_source_bundle,
    keep_manifest_specified_file,
    make_voila_bundle,
    to_bytes,
    make_source_manifest,
    make_quarto_manifest,
    make_html_manifest,
    validate_entry_point,
    validate_extra_files,
    which_python,
    guess_deploy_dir,
    Manifest,
    create_voila_manifest,
)
import rsconnect.bundle
from rsconnect.exception import RSConnectException
from rsconnect.models import AppModes
from rsconnect.environment import MakeEnvironment, detect_environment, Environment
from .utils import get_dir, get_manifest_path


class TestBundle(TestCase):
    @staticmethod
    def python_version():
        return ".".join(map(str, sys.version_info[:3]))

    def test_to_bytes(self):
        self.assertEqual(to_bytes(b"abc123"), b"abc123")
        self.assertEqual(to_bytes(b"\xc3\xa5bc123"), b"\xc3\xa5bc123")
        self.assertEqual(to_bytes(b"\xff\xffabc123"), b"\xff\xffabc123")

        self.assertEqual(to_bytes("abc123"), b"abc123")
        self.assertEqual(to_bytes("åbc123"), b"\xc3\xa5bc123")

        self.assertEqual(to_bytes("abc123"), b"abc123")
        self.assertEqual(to_bytes("åbc123"), b"\xc3\xa5bc123")

    def test_source_bundle1(self):
        self.maxDiff = 5000
        directory = get_dir("pip1")
        nb_path = join(directory, "dummy.ipynb")

        # Note that here we are introspecting the environment from within
        # the test environment. Don't do this in the production code, which
        # runs in the notebook server. We need the introspection to run in
        # the kernel environment and not the notebook server environment.
        environment = detect_environment(directory)
        with make_notebook_source_bundle(
            nb_path, environment, None, hide_all_input=False, hide_tagged_input=False, image=None
        ) as bundle, tarfile.open(mode="r:gz", fileobj=bundle) as tar:
            names = sorted(tar.getnames())
            self.assertEqual(
                names,
                [
                    "dummy.ipynb",
                    "manifest.json",
                    "requirements.txt",
                ],
            )

            reqs = tar.extractfile("requirements.txt").read()
            self.assertEqual(reqs, b"numpy\npandas\nmatplotlib\n")

            manifest = json.loads(tar.extractfile("manifest.json").read().decode("utf-8"))

            # don't check locale value, just require it be present
            del manifest["locale"]
            del manifest["python"]["package_manager"]["version"]

            if sys.version_info[0] == 2:
                ipynb_hash = "38aa30662bc16e91e6804cf21d7722f7"
            elif sys.platform == "win32":
                ipynb_hash = "6cd380f003642754cf95dc65bc9d3f4e"
            else:
                ipynb_hash = "36873800b48ca5ab54760d60ba06703a"

            # noinspection SpellCheckingInspection
            self.assertEqual(
                manifest,
                {
                    "version": 1,
                    "metadata": {
                        "appmode": "jupyter-static",
                        "entrypoint": "dummy.ipynb",
                    },
                    "python": {
                        "version": self.python_version(),
                        "package_manager": {
                            "name": "pip",
                            "package_file": "requirements.txt",
                        },
                    },
                    "files": {
                        "dummy.ipynb": {
                            "checksum": ipynb_hash,
                        },
                        "requirements.txt": {"checksum": "5f2a5e862fe7afe3def4a57bb5cfb214"},
                    },
                },
            )

    def test_source_bundle2(self):
        self.maxDiff = 5000
        directory = get_dir("pip2")
        nb_path = join(directory, "dummy.ipynb")

        # Note that here we are introspecting the environment from within
        # the test environment. Don't do this in the production code, which
        # runs in the notebook server. We need the introspection to run in
        # the kernel environment and not the notebook server environment.
        environment = detect_environment(directory)

        with make_notebook_source_bundle(
            nb_path,
            environment,
            ["data.csv"],
            hide_all_input=False,
            hide_tagged_input=False,
            image="rstudio/connect:bionic",
        ) as bundle, tarfile.open(mode="r:gz", fileobj=bundle) as tar:
            names = sorted(tar.getnames())
            self.assertEqual(
                names,
                [
                    "data.csv",
                    "dummy.ipynb",
                    "manifest.json",
                    "requirements.txt",
                ],
            )

            reqs = tar.extractfile("requirements.txt").read()

            # these are the dependencies declared in our setup.py
            self.assertIn(b"six", reqs)

            manifest = json.loads(tar.extractfile("manifest.json").read().decode("utf-8"))

            # don't check requirements.txt since we don't know the checksum
            del manifest["files"]["requirements.txt"]

            # also don't check locale value, just require it be present
            del manifest["locale"]
            del manifest["python"]["package_manager"]["version"]

            if sys.version_info[0] == 2:
                ipynb_hash = "38aa30662bc16e91e6804cf21d7722f7"
            elif sys.platform == "win32":
                ipynb_hash = "6cd380f003642754cf95dc65bc9d3f4e"
                data_csv_hash = "56a7e0581160202c8045351ef2591df1"
            else:
                ipynb_hash = "36873800b48ca5ab54760d60ba06703a"
                data_csv_hash = "f2bd77cc2752b3efbb732b761d2aa3c3"

            # noinspection SpellCheckingInspection
            self.assertEqual(
                manifest,
                {
                    "version": 1,
                    "metadata": {
                        "appmode": "jupyter-static",
                        "entrypoint": "dummy.ipynb",
                    },
                    "python": {
                        "version": self.python_version(),
                        "package_manager": {
                            "name": "pip",
                            "package_file": "requirements.txt",
                        },
                    },
                    "environment": {"image": "rstudio/connect:bionic"},
                    "files": {
                        "dummy.ipynb": {
                            "checksum": ipynb_hash,
                        },
                        "data.csv": {"checksum": data_csv_hash},
                    },
                },
            )

    def test_list_files(self):
        # noinspection SpellCheckingInspection
        paths = [
            "notebook.ipynb",
            "somedata.csv",
            os.path.join("subdir", "subfile"),
            os.path.join("subdir2", "subfile2"),
            os.path.join(".ipynb_checkpoints", "notebook.ipynb"),
            os.path.join(".git", "config"),
        ]

        def walk(base_dir):
            dir_names = []
            file_names = []

            for path in paths:
                if os.sep in path:
                    dir_name, file_name = path.split(os.sep, 1)
                    dir_names.append(dir_name)
                else:
                    file_names.append(path)

            yield base_dir, dir_names, file_names

            for subdir in dir_names:
                for path in paths:
                    if path.startswith(subdir + os.sep):
                        yield base_dir + os.sep + subdir, [], [path.split(os.sep, 1)[1]]

        files = list_files(".", True, walk=walk)
        self.assertEqual(files, paths[:4])

        files = list_files(os.sep, False, walk=walk)
        self.assertEqual(files, paths[:2])

    def test_html_bundle1(self):
        self.do_test_html_bundle(get_dir("pip1"))

    def test_html_bundle2(self):
        self.do_test_html_bundle(get_dir("pip2"))

    def do_test_html_bundle(self, directory):
        self.maxDiff = 5000
        nb_path = join(directory, "dummy.ipynb")

        bundle = make_notebook_html_bundle(
            nb_path,
            sys.executable,
            hide_all_input=False,
            hide_tagged_input=False,
            image=None,
        )

        tar = tarfile.open(mode="r:gz", fileobj=bundle)

        try:
            names = sorted(tar.getnames())
            self.assertEqual(
                names,
                [
                    "dummy.html",
                    "manifest.json",
                ],
            )

            manifest = json.loads(tar.extractfile("manifest.json").read().decode("utf-8"))

            # noinspection SpellCheckingInspection
            self.assertEqual(
                manifest,
                {
                    "version": 1,
                    "metadata": {
                        "appmode": "static",
                        "primary_html": "dummy.html",
                    },
                },
            )
        finally:
            tar.close()
            bundle.close()

    def test_keep_manifest_specified_file(self):
        self.assertTrue(keep_manifest_specified_file("app.R"))
        self.assertFalse(keep_manifest_specified_file("packrat/packrat.lock"))
        self.assertFalse(keep_manifest_specified_file("rsconnect"))
        self.assertFalse(keep_manifest_specified_file("rsconnect/bogus.file"))
        self.assertFalse(keep_manifest_specified_file("rsconnect-python"))
        self.assertFalse(keep_manifest_specified_file("rsconnect-python/bogus.file"))
        self.assertFalse(keep_manifest_specified_file(".svn/bogus.file"))
        self.assertFalse(keep_manifest_specified_file(".env/share/jupyter/kernels/python3/kernel.json"))
        self.assertFalse(keep_manifest_specified_file(".venv/bin/activate"))
        self.assertFalse(keep_manifest_specified_file("env/pyvenv.cfg"))
        self.assertFalse(keep_manifest_specified_file("venv/lib/python3.8/site-packages/wheel/__init__.py"))
        # noinspection SpellCheckingInspection
        self.assertFalse(keep_manifest_specified_file(".Rproj.user/bogus.file"))

    def test_manifest_bundle(self):
        self.maxDiff = 5000
        # noinspection SpellCheckingInspection
        manifest_path = join(dirname(__file__), "testdata", "R", "shinyapp", "manifest.json")

        with make_manifest_bundle(manifest_path) as bundle, tarfile.open(mode="r:gz", fileobj=bundle) as tar:
            tar_names = sorted(tar.getnames())
            manifest = json.loads(tar.extractfile("manifest.json").read().decode("utf-8"))
            manifest_names = sorted(filter(keep_manifest_specified_file, manifest["files"].keys()))
            self.assertEqual(tar_names, manifest_names)

    def test_make_source_manifest(self):
        # Verify the optional parameters
        # image=None,  # type: str
        # environment=None,  # type: typing.Optional[Environment]
        # entrypoint=None,  # type: typing.Optional[str]
        # quarto_inspection=None,  # type: typing.Optional[typing.Dict[str, typing.Any]]

        # No optional parameters
        manifest = make_source_manifest(AppModes.PYTHON_API, None, None, None, None)
        self.assertEqual(
            manifest,
            {"version": 1, "metadata": {"appmode": "python-api"}, "files": {}},
        )

        # include image parameter
        manifest = make_source_manifest(AppModes.PYTHON_API, None, None, None, "rstudio/connect:bionic")
        self.assertEqual(
            manifest,
            {
                "version": 1,
                "metadata": {"appmode": "python-api"},
                "environment": {"image": "rstudio/connect:bionic"},
                "files": {},
            },
        )

        # include environment parameter
        manifest = make_source_manifest(
            AppModes.PYTHON_API,
            Environment(
                conda=None,
                contents="",
                error=None,
                filename="requirements.txt",
                locale="en_US.UTF-8",
                package_manager="pip",
                pip="22.0.4",
                python="3.9.12",
                source="file",
            ),
            None,
            None,
            None,
        )
        self.assertEqual(
            manifest,
            {
                "version": 1,
                "locale": "en_US.UTF-8",
                "metadata": {"appmode": "python-api"},
                "python": {
                    "version": "3.9.12",
                    "package_manager": {"name": "pip", "version": "22.0.4", "package_file": "requirements.txt"},
                },
                "files": {},
            },
        )

        # include entrypoint parameter
        manifest = make_source_manifest(
            AppModes.PYTHON_API,
            None,
            "main.py",
            None,
            None,
        )
        # print(manifest)
        self.assertEqual(
            manifest,
            {"version": 1, "metadata": {"appmode": "python-api", "entrypoint": "main.py"}, "files": {}},
        )

        # include quarto_inspection parameter
        manifest = make_source_manifest(
            AppModes.PYTHON_API,
            None,
            None,
            {
                "quarto": {"version": "0.9.16"},
                "engines": ["jupyter"],
                "config": {"project": {"title": "quarto-proj-py"}, "editor": "visual", "language": {}},
            },
            None,
        )
        # print(manifest)
        self.assertEqual(
            manifest,
            {
                "version": 1,
                "metadata": {
                    "appmode": "python-api",
                },
                "quarto": {"version": "0.9.16", "engines": ["jupyter"]},
                "files": {},
            },
        )

    def test_make_quarto_manifest(self):
        temp = tempfile.mkdtemp()

        # Verify the optional parameters
        # image=None,  # type: str
        # environment=None,  # type: typing.Optional[Environment]
        # extra_files=None,  # type: typing.Optional[typing.List[str]]
        # excludes=None,  # type: typing.Optional[typing.List[str]]

        # No optional parameters
        manifest, _ = make_quarto_manifest(
            temp,
            {
                "quarto": {"version": "0.9.16"},
                "engines": ["jupyter"],
                "config": {"project": {"title": "quarto-proj-py"}, "editor": "visual", "language": {}},
            },
            AppModes.SHINY_QUARTO,
            None,
            None,
            None,
            None,
        )
        self.assertEqual(
            manifest,
            {
                "version": 1,
                "metadata": {"appmode": "quarto-shiny"},
                "quarto": {"version": "0.9.16", "engines": ["jupyter"]},
                "files": {},
            },
        )

        # include image parameter
        manifest, _ = make_quarto_manifest(
            temp,
            {
                "quarto": {"version": "0.9.16"},
                "engines": ["jupyter"],
                "config": {"project": {"title": "quarto-proj-py"}, "editor": "visual", "language": {}},
            },
            AppModes.SHINY_QUARTO,
            None,
            None,
            None,
            "rstudio/connect:bionic",
        )
        self.assertEqual(
            manifest,
            {
                "version": 1,
                "metadata": {"appmode": "quarto-shiny"},
                "quarto": {"version": "0.9.16", "engines": ["jupyter"]},
                "environment": {"image": "rstudio/connect:bionic"},
                "files": {},
            },
        )

        # Files used within this test
        fp = open(join(temp, "requirements.txt"), "w")
        fp.write("dash\n")
        fp.write("pandas\n")
        fp.close()

        # include environment parameter
        manifest, _ = make_quarto_manifest(
            temp,
            {
                "quarto": {"version": "0.9.16"},
                "engines": ["jupyter"],
                "config": {"project": {"title": "quarto-proj-py"}, "editor": "visual", "language": {}},
            },
            AppModes.SHINY_QUARTO,
            Environment(
                conda=None,
                contents="",
                error=None,
                filename="requirements.txt",
                locale="en_US.UTF-8",
                package_manager="pip",
                pip="22.0.4",
                python="3.9.12",
                source="file",
            ),
            None,
            None,
            None,
        )

        if sys.platform == "win32":
            req_hash = "74203044cc283b7b3e775559b6e986fa"
        else:
            req_hash = "6f83f7f33bf6983dd474ecbc6640a26b"

        self.assertEqual(
            manifest,
            {
                "version": 1,
                "locale": "en_US.UTF-8",
                "metadata": {"appmode": "quarto-shiny"},
                "quarto": {"version": "0.9.16", "engines": ["jupyter"]},
                "python": {
                    "version": "3.9.12",
                    "package_manager": {"name": "pip", "version": "22.0.4", "package_file": "requirements.txt"},
                },
                "files": {"requirements.txt": {"checksum": req_hash}},
            },
        )

        # include extra_files parameter
        fp = open(join(temp, "a"), "w")
        fp.write("This is file a\n")
        fp.close()
        fp = open(join(temp, "b"), "w")
        fp.write("This is file b\n")
        fp.close()
        fp = open(join(temp, "c"), "w")
        fp.write("This is file c\n")
        fp.close()
        manifest, _ = make_quarto_manifest(
            temp,
            {
                "quarto": {"version": "0.9.16"},
                "engines": ["jupyter"],
                "config": {"project": {"title": "quarto-proj-py"}, "editor": "visual", "language": {}},
            },
            AppModes.SHINY_QUARTO,
            None,
            ["a", "b", "c"],
            None,
            None,
        )

        if sys.platform == "win32":
            checksum_hash = "74203044cc283b7b3e775559b6e986fa"
            a_hash = "f4751c084b3ade4d736c6293ab8468c9"
            b_hash = "4976d559975b5232cf09a10afaf8d0a8"
            c_hash = "09c56e1b9e6ae34c6662717c47a7e187"
        else:
            checksum_hash = "6f83f7f33bf6983dd474ecbc6640a26b"
            a_hash = "4a3eb92956aa3e16a9f0a84a43c943e7"
            b_hash = "b249e5b536d30e6282cea227f3a73669"
            c_hash = "53b36f1d5b6f7fb2cfaf0c15af7ffb2d"

        self.assertEqual(
            manifest,
            {
                "version": 1,
                "metadata": {"appmode": "quarto-shiny"},
                "quarto": {"version": "0.9.16", "engines": ["jupyter"]},
                "files": {
                    "a": {"checksum": a_hash},
                    "b": {"checksum": b_hash},
                    "c": {"checksum": c_hash},
                    "requirements.txt": {"checksum": checksum_hash},
                },
            },
        )

        # include excludes parameter
        manifest, _ = make_quarto_manifest(
            temp,
            {
                "quarto": {"version": "0.9.16"},
                "engines": ["jupyter"],
                "config": {"project": {"title": "quarto-proj-py"}, "editor": "visual", "language": {}},
            },
            AppModes.SHINY_QUARTO,
            None,
            ["a", "b", "c"],
            ["requirements.txt"],
            None,
        )

        self.assertEqual(
            manifest,
            {
                "version": 1,
                "metadata": {"appmode": "quarto-shiny"},
                "quarto": {"version": "0.9.16", "engines": ["jupyter"]},
                "files": {
                    "a": {"checksum": a_hash},
                    "b": {"checksum": b_hash},
                    "c": {"checksum": c_hash},
                },
            },
        )

    def test_make_html_manifest(self):
        # Verify the optional parameters
        # image=None,  # type: str

        # No optional parameters
        manifest = make_html_manifest("abc.html", None)
        # print(manifest)
        self.assertEqual(
            manifest,
            {
                "version": 1,
                "metadata": {
                    "appmode": "static",
                    "primary_html": "abc.html",
                },
            },
        )

        # include image parameter
        manifest = make_html_manifest("abc.html", image="rstudio/connect:bionic")
        # print(manifest)
        self.assertEqual(
            manifest,
            {
                "version": 1,
                "metadata": {
                    "appmode": "static",
                    "primary_html": "abc.html",
                },
                "environment": {"image": "rstudio/connect:bionic"},
            },
        )

    def test_validate_extra_files(self):
        # noinspection SpellCheckingInspection
        directory = dirname(get_manifest_path("shinyapp"))

        with self.assertRaises(RSConnectException):
            validate_extra_files(directory, ["../other_dir/file.txt"])

        with self.assertRaises(RSConnectException):
            validate_extra_files(directory, ["not_a_file.txt"])

        self.assertEqual(validate_extra_files(directory, None), [])
        self.assertEqual(validate_extra_files(directory, []), [])
        self.assertEqual(
            validate_extra_files(directory, [join(directory, "index.htm")]),
            ["index.htm"],
        )

    def test_validate_title(self):
        with self.assertRaises(RSConnectException):
            _validate_title("12")

        with self.assertRaises(RSConnectException):
            _validate_title("1" * 1025)

        _validate_title("123")
        _validate_title("1" * 1024)

    def test_validate_entry_point(self):
        directory = tempfile.mkdtemp()

        try:
            self.assertEqual(validate_entry_point(None, directory), "app")
            self.assertEqual(validate_entry_point("app", directory), "app")
            self.assertEqual(validate_entry_point("app:app", directory), "app:app")

            with self.assertRaises(RSConnectException):
                validate_entry_point("x:y:z", directory)

                with open(join(directory, "onlysource.py"), "w") as f:
                    f.close()
                    self.assertEqual(validate_entry_point(None, directory), "onlysource")

                    with open(join(directory, "main.py"), "w") as f:
                        f.close()
                        self.assertEqual(validate_entry_point(None, directory), "main")
        finally:
            shutil.rmtree(directory)

    def test_default_title(self):
        self.assertEqual(_default_title("testing.txt"), "testing")
        self.assertEqual(_default_title("this.is.a.test.ext"), "this.is.a.test")
        self.assertEqual(_default_title("1.ext"), "001")
        self.assertEqual(_default_title("%s.ext" % ("n" * 2048)), "n" * 1024)

    def test_default_title_from_manifest(self):
        self.assertEqual(_default_title_from_manifest({}, "dir/to/manifest.json"), "0to")
        # noinspection SpellCheckingInspection
        m = {"metadata": {"entrypoint": "point"}}
        self.assertEqual(_default_title_from_manifest(m, "dir/to/manifest.json"), "point")
        m = {"metadata": {"primary_rmd": "file.Rmd"}}
        self.assertEqual(_default_title_from_manifest(m, "dir/to/manifest.json"), "file")
        m = {"metadata": {"primary_html": "page.html"}}
        self.assertEqual(_default_title_from_manifest(m, "dir/to/manifest.json"), "page")
        m = {"metadata": {"primary_wat?": "my-cool-thing.wat"}}
        self.assertEqual(_default_title_from_manifest(m, "dir/to/manifest.json"), "0to")
        # noinspection SpellCheckingInspection
        m = {"metadata": {"entrypoint": "module:object"}}
        self.assertEqual(_default_title_from_manifest(m, "dir/to/manifest.json"), "0to")

    def test_inspect_environment(self):
        environment = inspect_environment(sys.executable, get_dir("pip1"))
        assert environment is not None
        assert environment.python != ""


@pytest.mark.parametrize(
    (
        "file_name",
        "python",
        "conda_mode",
        "force_generate",
        "expected_python",
        "expected_environment",
    ),
    [
        pytest.param(
            "path/to/file.py",
            sys.executable,
            False,
            False,
            sys.executable,
            MakeEnvironment(
                conda=None,
                filename="requirements.txt",
                locale="en_US.UTF-8",
                package_manager="pip",
                source="pip_freeze",
            ),
            id="basic",
        ),
        pytest.param(
            "another/file.py",
            basename(sys.executable),
            False,
            False,
            sys.executable,
            MakeEnvironment(
                conda=None,
                filename="requirements.txt",
                locale="en_US.UTF-8",
                package_manager="pip",
                source="pip_freeze",
            ),
            id="which_python",
        ),
        pytest.param(
            "even/moar/file.py",
            "whython",
            True,
            True,
            "/very/serious/whython",
            MakeEnvironment(
                conda="/opt/Conda/bin/conda",
                filename="requirements.txt",
                locale="en_US.UTF-8",
                package_manager="pip",
                source="pip_freeze",
            ),
            id="conda_ish",
        ),
        pytest.param(
            "will/the/files/never/stop.py",
            "argh.py",
            False,
            True,
            "unused",
            MakeEnvironment(error="Could not even do things"),
            id="exploding",
        ),
    ],
)
def test_get_python_env_info(
    monkeypatch,
    file_name,
    python,
    conda_mode,
    force_generate,
    expected_python,
    expected_environment,
):
    def fake_which_python(python, env=os.environ):
        return expected_python

    def fake_inspect_environment(
        python,
        directory,
        conda_mode=False,
        force_generate=False,
        check_output=subprocess.check_output,
    ):
        return expected_environment

    monkeypatch.setattr(rsconnect.bundle, "inspect_environment", fake_inspect_environment)

    monkeypatch.setattr(rsconnect.bundle, "which_python", fake_which_python)

    if expected_environment.error is not None:
        with pytest.raises(RSConnectException):
            _, _ = get_python_env_info(file_name, python, conda_mode=conda_mode, force_generate=force_generate)
    else:
        python, environment = get_python_env_info(
            file_name, python, conda_mode=conda_mode, force_generate=force_generate
        )

        assert python == expected_python
        assert environment == expected_environment


class WhichPythonTestCase(TestCase):
    def test_default(self):
        self.assertEqual(which_python(), sys.executable)

    def test_none(self):
        self.assertEqual(which_python(None), sys.executable)

    def test_sys(self):
        self.assertEqual(which_python(sys.executable), sys.executable)

    def test_does_not_exist(self):
        with tempfile.NamedTemporaryFile() as tmpfile:
            name = tmpfile.name
        with self.assertRaises(RSConnectException):
            which_python(name)

    def test_is_directory(self):
        with tempfile.TemporaryDirectory() as tmpdir:
            with self.assertRaises(RSConnectException):
                which_python(tmpdir)

    @pytest.mark.skipif(sys.platform.startswith("win"), reason = "os.X_OK always returns True")
    def test_is_not_executable(self):
        with tempfile.NamedTemporaryFile() as tmpfile:
            with self.assertRaises(RSConnectException):
                which_python(tmpfile.name)


cur_dir = os.path.dirname(__file__)
bqplot_dir = os.path.join(cur_dir, "testdata", "voila", "bqplot", "")
bqplot_ipynb = os.path.join(bqplot_dir, "bqplot.ipynb")
dashboard_dir = os.path.join(cur_dir, "testdata", "voila", "dashboard", "")
dashboard_ipynb = os.path.join(dashboard_dir, "dashboard.ipynb")
multivoila_dir = os.path.join(cur_dir, "testdata", "voila", "multi-voila", "")
nonexistent_dir = os.path.join(cur_dir, "testdata", "nonexistent", "")
dashboard_extra_ipynb = os.path.join(dashboard_dir, "bqplot.ipynb")
nonexistent_file = os.path.join(cur_dir, "nonexistent.txt")


class Test_guess_deploy_dir(TestCase):
    def test_guess_deploy_dir(self):
        with self.assertRaises(RSConnectException):
            guess_deploy_dir(None, None)
        with self.assertRaises(RSConnectException):
            guess_deploy_dir(None, bqplot_dir)
        with self.assertRaises(RSConnectException):
            guess_deploy_dir(bqplot_dir, bqplot_dir)
        with self.assertRaises(RSConnectException):
            guess_deploy_dir(nonexistent_dir, None)
        with self.assertRaises(RSConnectException):
            guess_deploy_dir(None, nonexistent_file)
        with self.assertRaises(RSConnectException):
            guess_deploy_dir(nonexistent_dir, nonexistent_file)
        self.assertEqual(abspath(bqplot_dir), guess_deploy_dir(bqplot_dir, None))
        self.assertEqual(abspath(bqplot_dir), guess_deploy_dir(bqplot_ipynb, None))
        self.assertEqual(abspath(bqplot_dir), guess_deploy_dir(bqplot_ipynb, bqplot_ipynb))
        self.assertEqual(abspath(bqplot_dir), guess_deploy_dir(bqplot_dir, bqplot_ipynb))


@pytest.mark.parametrize(
    (
        "path",
        "entrypoint",
    ),
    [
        (
            None,
            None,
        ),
        (
            None,
            bqplot_ipynb,
        ),
        (
            bqplot_dir,
            bqplot_dir,
        ),
        (
            bqplot_dir,
            None,
        ),
        (
            bqplot_ipynb,
            None,
        ),
        (
            bqplot_ipynb,
            bqplot_ipynb,
        ),
        (
            bqplot_dir,
            bqplot_ipynb,
        ),
    ],
)
def test_create_voila_manifest_1(path, entrypoint):
    environment = Environment(
        conda=None,
        contents="bqplot\n",
        error=None,
        filename="requirements.txt",
        locale="en_US.UTF-8",
        package_manager="pip",
        pip="23.0",
        python="3.8.12",
        source="file",
    )

    if sys.platform == "win32":
        checksum_hash = "b7ba4ec7b6721c86ab883f5e6e2ea68f"
    else:
        checksum_hash = "79f8622228eded646a3038848de5ffd9"

    ans = {
        "version": 1,
        "locale": "en_US.UTF-8",
        "metadata": {"appmode": "jupyter-voila", "entrypoint": "bqplot.ipynb"},
        "python": {
            "version": "3.8.12",
            "package_manager": {"name": "pip", "version": "23.0", "package_file": "requirements.txt"},
        },
        "files": {
            "requirements.txt": {"checksum": "9cce1aac313043abd5690f67f84338ed"},
            "bqplot.ipynb": {"checksum": checksum_hash},
        },
    }
    manifest = Manifest()
    if (path, entrypoint) in (
        (None, None),
        (None, bqplot_ipynb),
        (bqplot_dir, bqplot_dir),
    ):
        with pytest.raises(RSConnectException) as _:
            manifest = create_voila_manifest(
                path,
                entrypoint,
                environment,
                app_mode=AppModes.JUPYTER_VOILA,
                extra_files=None,
                excludes=None,
                force_generate=True,
                image=None,
                multi_notebook=False,
            )
    else:
        manifest = create_voila_manifest(
            path,
            entrypoint,
            environment,
            app_mode=AppModes.JUPYTER_VOILA,
            extra_files=None,
            excludes=None,
            force_generate=True,
            image=None,
            multi_notebook=False,
        )
        assert ans == json.loads(manifest.flattened_copy.json)


@pytest.mark.parametrize(
    (
        "path",
        "entrypoint",
    ),
    [
        (
            dashboard_dir,
            dashboard_ipynb,
        ),
    ],
)
def test_create_voila_manifest_2(path, entrypoint):
    environment = Environment(
        conda=None,
        contents="numpy\nipywidgets\nbqplot\n",
        error=None,
        filename="requirements.txt",
        locale="en_US.UTF-8",
        package_manager="pip",
        pip="23.0",
        python="3.8.12",
        source="file",
    )

    if sys.platform == "win32":
        bqplot_hash = "b7ba4ec7b6721c86ab883f5e6e2ea68f"
        dashboard_hash = "b2d7dc369ac602c7d7a703b6eb868562"
    else:
        bqplot_hash = "79f8622228eded646a3038848de5ffd9"
        dashboard_hash = "6b42a0730d61e5344a3e734f5bbeec25"

    ans = {
        "version": 1,
        "locale": "en_US.UTF-8",
        "metadata": {"appmode": "jupyter-voila", "entrypoint": "dashboard.ipynb"},
        "python": {
            "version": "3.8.12",
            "package_manager": {"name": "pip", "version": "23.0", "package_file": "requirements.txt"},
        },
        "files": {
            "requirements.txt": {"checksum": "d51994456975ff487749acc247ae6d63"},
            "bqplot.ipynb": {"checksum": bqplot_hash},
            "dashboard.ipynb": {"checksum": dashboard_hash},
        },
    }
    manifest = create_voila_manifest(
        path,
        entrypoint,
        environment,
        app_mode=AppModes.JUPYTER_VOILA,
        extra_files=None,
        excludes=None,
        force_generate=True,
        image=None,
        multi_notebook=False,
    )
    assert ans == json.loads(manifest.flattened_copy.json)


def test_create_voila_manifest_extra():
    environment = Environment(
        conda=None,
        contents="numpy\nipywidgets\nbqplot\n",
        error=None,
        filename="requirements.txt",
        locale="en_US.UTF-8",
        package_manager="pip",
        pip="23.0.1",
        python="3.8.12",
        source="file",
    )

    if sys.platform == "win32":
        requirements_checksum = "d51994456975ff487749acc247ae6d63"
        bqplot_checksum = "b7ba4ec7b6721c86ab883f5e6e2ea68f"
        dashboard_checksum = "b2d7dc369ac602c7d7a703b6eb868562"
    else:
        requirements_checksum = "d51994456975ff487749acc247ae6d63"
        bqplot_checksum = "79f8622228eded646a3038848de5ffd9"
        dashboard_checksum = "6b42a0730d61e5344a3e734f5bbeec25"

    ans = {
        "version": 1,
        "locale": "en_US.UTF-8",
        "metadata": {"appmode": "jupyter-voila", "entrypoint": "dashboard.ipynb"},
        "python": {
            "version": "3.8.12",
            "package_manager": {"name": "pip", "version": "23.0.1", "package_file": "requirements.txt"},
        },
        "files": {
            "requirements.txt": {"checksum": requirements_checksum},
            "bqplot.ipynb": {"checksum": bqplot_checksum},
            "dashboard.ipynb": {"checksum": dashboard_checksum},
        },
    }
    manifest = create_voila_manifest(
        dashboard_ipynb,
        None,
        environment,
        app_mode=AppModes.JUPYTER_VOILA,
        extra_files=[dashboard_extra_ipynb],
        excludes=None,
        force_generate=True,
        image=None,
        multi_notebook=False,
    )
    assert ans == json.loads(manifest.flattened_copy.json)


@pytest.mark.parametrize(
    (
        "path",
        "entrypoint",
    ),
    [
        (
            None,
            None,
        ),
        (
            None,
            bqplot_ipynb,
        ),
        (
            multivoila_dir,
            multivoila_dir,
        ),
        (
            multivoila_dir,
            None,
        ),
        (
            bqplot_ipynb,
            None,
        ),
        (
            bqplot_ipynb,
            bqplot_ipynb,
        ),
        (
            multivoila_dir,
            bqplot_ipynb,
        ),
    ],
)
def test_create_voila_manifest_multi_notebook(path, entrypoint):
    environment = Environment(
        conda=None,
        contents="bqplot\n",
        error=None,
        filename="requirements.txt",
        locale="en_US.UTF-8",
        package_manager="pip",
        pip="23.0",
        python="3.8.12",
        source="file",
    )

    bqplot_path = os.path.join("bqplot", "bqplot.ipynb")
    dashboard_path = os.path.join("dashboard", "dashboard.ipynb")

    if sys.platform == "win32":
        bqplot_hash = "ddb4070466d3c45b2f233dd39906ddf6"
        dashboard_hash = "b2d7dc369ac602c7d7a703b6eb868562"
    else:
        bqplot_hash = "9f283b29889500e6c78e83ad1257e03f"
        dashboard_hash = "6b42a0730d61e5344a3e734f5bbeec25"

    ans = {
        "version": 1,
        "locale": "en_US.UTF-8",
        "metadata": {"appmode": "jupyter-voila", "entrypoint": "multi-voila"},
        "python": {
            "version": "3.8.12",
            "package_manager": {"name": "pip", "version": "23.0", "package_file": "requirements.txt"},
        },
        "files": {
            "requirements.txt": {"checksum": "9cce1aac313043abd5690f67f84338ed"},
            bqplot_path: {"checksum": bqplot_hash},
            dashboard_path: {"checksum": dashboard_hash},
        },
    }
    manifest = Manifest()
    if (path, entrypoint) in (
        (None, None),
        (None, bqplot_ipynb),
        (multivoila_dir, multivoila_dir),
        (bqplot_ipynb, None),
        (bqplot_ipynb, bqplot_ipynb),
    ):
        with pytest.raises(RSConnectException) as _:
            manifest = create_voila_manifest(
                path,
                entrypoint,
                environment,
                app_mode=AppModes.JUPYTER_VOILA,
                extra_files=None,
                excludes=None,
                force_generate=True,
                image=None,
                multi_notebook=True,
            )
    else:
        manifest = create_voila_manifest(
            path,
            entrypoint,
            environment,
            app_mode=AppModes.JUPYTER_VOILA,
            extra_files=None,
            excludes=None,
            force_generate=True,
            image=None,
            multi_notebook=True,
        )
        assert ans == json.loads(manifest.flattened_copy.json)


@pytest.mark.parametrize(
    (
        "path",
        "entrypoint",
    ),
    [
        (
            None,
            None,
        ),
        (
            None,
            bqplot_ipynb,
        ),
        (
            bqplot_dir,
            bqplot_dir,
        ),
        (
            bqplot_dir,
            None,
        ),
        (
            bqplot_ipynb,
            None,
        ),
        (
            bqplot_ipynb,
            bqplot_ipynb,
        ),
        (
            bqplot_dir,
            bqplot_ipynb,
        ),
    ],
)
def test_make_voila_bundle(
    path,
    entrypoint,
):
    environment = Environment(
        conda=None,
        contents="bqplot",
        error=None,
        filename="requirements.txt",
        locale="en_US.UTF-8",
        package_manager="pip",
        pip="23.0",
        python="3.8.12",
        source="file",
    )

    if sys.platform == "win32":
        checksum_hash = "b7ba4ec7b6721c86ab883f5e6e2ea68f"
    else:
        checksum_hash = "79f8622228eded646a3038848de5ffd9"

    ans = {
        "version": 1,
        "locale": "en_US.UTF-8",
        "metadata": {"appmode": "jupyter-voila", "entrypoint": "bqplot.ipynb"},
        "python": {
            "version": "3.8.12",
            "package_manager": {"name": "pip", "version": "23.0", "package_file": "requirements.txt"},
        },
        "files": {
            "requirements.txt": {"checksum": "9395f3162b7779c57c86b187fa441d96"},
            "bqplot.ipynb": {"checksum": checksum_hash},
        },
    }
    if (path, entrypoint) in (
        (None, None),
        (None, bqplot_ipynb),
        (bqplot_dir, bqplot_dir),
    ):
        with pytest.raises(RSConnectException) as _:
            bundle = make_voila_bundle(
                path,
                entrypoint,
                extra_files=None,
                excludes=None,
                force_generate=True,
                environment=environment,
                image=None,
                multi_notebook=False,
            )
    else:
        with make_voila_bundle(
            path,
            entrypoint,
            extra_files=None,
            excludes=None,
            force_generate=True,
            environment=environment,
            image=None,
            multi_notebook=False,
        ) as bundle, tarfile.open(mode="r:gz", fileobj=bundle) as tar:
            names = sorted(tar.getnames())
            assert names == [
                "bqplot.ipynb",
                "manifest.json",
                "requirements.txt",
            ]
            reqs = tar.extractfile("requirements.txt").read()
            assert reqs == b"bqplot"
            assert ans == json.loads(tar.extractfile("manifest.json").read().decode("utf-8"))


@pytest.mark.parametrize(
    (
        "path",
        "entrypoint",
    ),
    [
        (
            None,
            None,
        ),
        (
            None,
            bqplot_ipynb,
        ),
        (
            multivoila_dir,
            multivoila_dir,
        ),
        (
            multivoila_dir,
            None,
        ),
        (
            bqplot_ipynb,
            None,
        ),
        (
            bqplot_ipynb,
            bqplot_ipynb,
        ),
        (
            multivoila_dir,
            bqplot_ipynb,
        ),
    ],
)
def test_make_voila_bundle_multi_notebook(
    path,
    entrypoint,
):
    environment = Environment(
        conda=None,
        contents="bqplot",
        error=None,
        filename="requirements.txt",
        locale="en_US.UTF-8",
        package_manager="pip",
        pip="23.0",
        python="3.8.12",
        source="file",
    )

    bqplot_path = os.path.join("bqplot", "bqplot.ipynb")
    dashboard_path = os.path.join("dashboard", "dashboard.ipynb")

    if sys.platform == "win32":
        bqplot_hash = "ddb4070466d3c45b2f233dd39906ddf6"
        dashboard_hash = "b2d7dc369ac602c7d7a703b6eb868562"
    else:
        bqplot_hash = "9f283b29889500e6c78e83ad1257e03f"
        dashboard_hash = "6b42a0730d61e5344a3e734f5bbeec25"

    ans = {
        "version": 1,
        "locale": "en_US.UTF-8",
        "metadata": {"appmode": "jupyter-voila", "entrypoint": ""},
        "python": {
            "version": "3.8.12",
            "package_manager": {"name": "pip", "version": "23.0", "package_file": "requirements.txt"},
        },
        "files": {
            "requirements.txt": {"checksum": "9395f3162b7779c57c86b187fa441d96"},
            bqplot_path: {"checksum": bqplot_hash},
            dashboard_path: {"checksum": dashboard_hash},
        },
    }
    if (path, entrypoint) in (
        (None, None),
        (None, bqplot_ipynb),
        (multivoila_dir, multivoila_dir),
        (bqplot_ipynb, None),
        (bqplot_ipynb, bqplot_ipynb),
    ):
        with pytest.raises(RSConnectException) as _:
            bundle = make_voila_bundle(
                path,
                entrypoint,
                extra_files=None,
                excludes=None,
                force_generate=True,
                environment=environment,
                image=None,
                multi_notebook=True,
            )
    else:
        with make_voila_bundle(
            path,
            entrypoint,
            extra_files=None,
            excludes=None,
            force_generate=True,
            environment=environment,
            image=None,
            multi_notebook=True,
        ) as bundle, tarfile.open(mode="r:gz", fileobj=bundle) as tar:
            names = sorted(tar.getnames())
            assert names == [
                "bqplot/bqplot.ipynb",
                "dashboard/dashboard.ipynb",
                "manifest.json",
                "requirements.txt",
            ]
            reqs = tar.extractfile("requirements.txt").read()
            assert reqs == b"bqplot"
            assert ans == json.loads(tar.extractfile("manifest.json").read().decode("utf-8"))


@pytest.mark.parametrize(
    (
        "path",
        "entrypoint",
    ),
    [
        (
            dashboard_dir,
            dashboard_ipynb,
        ),
    ],
)
def test_make_voila_bundle_2(
    path,
    entrypoint,
):
    environment = Environment(
        conda=None,
        contents="numpy\nipywidgets\nbqplot\n",
        error=None,
        filename="requirements.txt",
        locale="en_US.UTF-8",
        package_manager="pip",
        pip="23.0",
        python="3.8.12",
        source="file",
    )

    if sys.platform == "win32":
        bqplot_hash = "b7ba4ec7b6721c86ab883f5e6e2ea68f"
        dashboard_hash = "b2d7dc369ac602c7d7a703b6eb868562"
    else:
        bqplot_hash = "79f8622228eded646a3038848de5ffd9"
        dashboard_hash = "6b42a0730d61e5344a3e734f5bbeec25"

    ans = {
        "version": 1,
        "locale": "en_US.UTF-8",
        "metadata": {"appmode": "jupyter-voila", "entrypoint": "dashboard.ipynb"},
        "python": {
            "version": "3.8.12",
            "package_manager": {"name": "pip", "version": "23.0", "package_file": "requirements.txt"},
        },
        "files": {
            "requirements.txt": {"checksum": "d51994456975ff487749acc247ae6d63"},
            "bqplot.ipynb": {"checksum": bqplot_hash},
            "dashboard.ipynb": {"checksum": dashboard_hash},
        },
    }
    with make_voila_bundle(
        path,
        entrypoint,
        extra_files=None,
        excludes=None,
        force_generate=True,
        environment=environment,
        image=None,
        multi_notebook=False,
    ) as bundle, tarfile.open(mode="r:gz", fileobj=bundle) as tar:
        names = sorted(tar.getnames())
        assert names == [
            "bqplot.ipynb",
            "dashboard.ipynb",
            "manifest.json",
            "requirements.txt",
        ]
        reqs = tar.extractfile("requirements.txt").read()
        assert reqs == b"numpy\nipywidgets\nbqplot\n"
        assert ans == json.loads(tar.extractfile("manifest.json").read().decode("utf-8"))


def test_make_voila_bundle_extra():
    if sys.platform == "win32":
        bqplot_hash = "b7ba4ec7b6721c86ab883f5e6e2ea68f"
        dashboard_hash = "b2d7dc369ac602c7d7a703b6eb868562"
    else:
        bqplot_hash = "79f8622228eded646a3038848de5ffd9"
        dashboard_hash = "6b42a0730d61e5344a3e734f5bbeec25"

    requirements_hash = "d51994456975ff487749acc247ae6d63"

    environment = Environment(
        conda=None,
        contents="numpy\nipywidgets\nbqplot\n",
        error=None,
        filename="requirements.txt",
        locale="en_US.UTF-8",
        package_manager="pip",
        pip="23.0.1",
        python="3.8.12",
        source="file",
    )
    ans = {
        "version": 1,
        "locale": "en_US.UTF-8",
        "metadata": {"appmode": "jupyter-voila", "entrypoint": "dashboard.ipynb"},
        "python": {
            "version": "3.8.12",
            "package_manager": {"name": "pip", "version": "23.0.1", "package_file": "requirements.txt"},
        },
        "files": {
            "requirements.txt": {"checksum": requirements_hash},
            "bqplot.ipynb": {"checksum": bqplot_hash},
            "dashboard.ipynb": {"checksum": dashboard_hash},
        },
    }
    with make_voila_bundle(
        dashboard_ipynb,
        None,
        extra_files=[dashboard_extra_ipynb],
        excludes=None,
        force_generate=True,
        environment=environment,
        image=None,
        multi_notebook=False,
    ) as bundle, tarfile.open(mode="r:gz", fileobj=bundle) as tar:
        names = sorted(tar.getnames())
        assert names == [
            "bqplot.ipynb",
            "dashboard.ipynb",
            "manifest.json",
            "requirements.txt",
        ]
        reqs = tar.extractfile("requirements.txt").read()
        assert reqs == b"numpy\nipywidgets\nbqplot\n"
        assert ans == json.loads(tar.extractfile("manifest.json").read().decode("utf-8"))


single_file_index_dir = os.path.join(cur_dir, "testdata", "html_tests", "single_file_index")
single_file_index_file = os.path.join(cur_dir, "testdata", "html_tests", "single_file_index", "index.html")
single_file_nonindex_dir = os.path.join(cur_dir, "testdata", "html_tests", "single_file_nonindex")
multi_file_index_dir = os.path.join(cur_dir, "testdata", "html_tests", "multi_file_index")
multi_file_index_file = os.path.join(cur_dir, "testdata", "html_tests", "multi_file_index", "index.html")
multi_file_index_file2 = os.path.join(cur_dir, "testdata", "html_tests", "multi_file_index", "main.html")
multi_file_nonindex_dir = os.path.join(cur_dir, "testdata", "html_tests", "multi_file_nonindex")
multi_file_nonindex_fileb = os.path.join(cur_dir, "testdata", "html_tests", "multi_file_nonindex", "b.html")
multi_file_nonindex_filea = os.path.join(cur_dir, "testdata", "html_tests", "multi_file_nonindex", "a.html")


def test_create_html_manifest():
    with pytest.raises(RSConnectException) as _:
        _, _ = create_html_manifest(
            None,
            None,
            extra_files=None,
            excludes=None,
            image=None,
        )
    with pytest.raises(RSConnectException) as _:
        _, _ = create_html_manifest(
            None,
            single_file_index_file,
            extra_files=None,
            excludes=None,
            image=None,
        )
    with pytest.raises(RSConnectException) as _:
        _, _ = create_html_manifest(
            multi_file_nonindex_dir,
            None,
            extra_files=None,
            excludes=None,
            image=None,
        )

    test_folder_path = os.path.join("test_folder1", "testfoldertext1.txt")

    if sys.platform == "win32":
        index_hash = "0c3d8c84223089949954d069f2eef7e9"
        txt_hash = "e6a96602853b20607831eec27dbb6cf0"
        folder_txt_hash = "14bbe9e7bfefdfe9a7863be93585d5eb"
    else:
        index_hash = "c14bd63e50295f94b761ffe9d41e3742"
        txt_hash = "3e7705498e8be60520841409ebc69bc1"
        folder_txt_hash = "0a576fd324b6985bac6aa934131d2f5c"

    single_file_index_file_ans = {
        "version": 1,
        "metadata": {"appmode": "static", "primary_html": "index.html", "entrypoint": "index.html"},
        "files": {"index.html": {"checksum": index_hash}},
    }
    manifest = create_html_manifest(
        single_file_index_file,
        None,
    )
    assert single_file_index_file_ans == json.loads(manifest.flattened_copy.json)

    single_file_index_dir_ans = {
        "version": 1,
        "metadata": {"appmode": "static", "primary_html": "index.html", "entrypoint": "index.html"},
        "files": {
            "index.html": {"checksum": index_hash},
            "test1.txt": {"checksum": txt_hash},
            test_folder_path: {"checksum": folder_txt_hash},
        },
    }

    manifest = create_html_manifest(
        single_file_index_dir,
        None,
    )
    assert single_file_index_dir_ans == json.loads(manifest.flattened_copy.json)

    manifest = create_html_manifest(
        single_file_index_dir,
        single_file_index_file,
    )
    assert single_file_index_dir_ans == json.loads(manifest.flattened_copy.json)

    multi_file_index_file_ans = {
        "version": 1,
        "metadata": {"appmode": "static", "primary_html": "index.html", "entrypoint": "index.html"},
        "files": {"index.html": {"checksum": index_hash}},
    }

    manifest = create_html_manifest(
        multi_file_index_file,
        None,
    )
    assert multi_file_index_file_ans == json.loads(manifest.flattened_copy.json)

    multi_file_index_dir_ans = {
        "version": 1,
        "metadata": {"appmode": "static", "primary_html": "index.html", "entrypoint": "index.html"},
        "files": {
            "index.html": {"checksum": index_hash},
            "main.html": {"checksum": index_hash},
        },
    }

    manifest = create_html_manifest(
        multi_file_index_dir,
        None,
    )
    assert multi_file_index_dir_ans == json.loads(manifest.flattened_copy.json)

    manifest = create_html_manifest(
        multi_file_index_dir,
        multi_file_index_file,
    )
    assert multi_file_index_dir_ans == json.loads(manifest.flattened_copy.json)

    multi_file_nonindex_file_ans = {
        "version": 1,
        "metadata": {"appmode": "static", "primary_html": "b.html", "entrypoint": "b.html"},
        "files": {"b.html": {"checksum": index_hash}},
    }

    manifest = create_html_manifest(
        multi_file_nonindex_fileb,
        None,
    )
    assert multi_file_nonindex_file_ans == json.loads(manifest.flattened_copy.json)

    multi_file_nonindex_dir_and_file_ans = {
        "version": 1,
        "metadata": {"appmode": "static", "primary_html": "b.html", "entrypoint": "b.html"},
        "files": {
            "a.html": {"checksum": index_hash},
            "b.html": {"checksum": index_hash},
        },
    }

    manifest = create_html_manifest(
        multi_file_nonindex_dir,
        multi_file_nonindex_fileb,
    )
    assert multi_file_nonindex_dir_and_file_ans == json.loads(manifest.flattened_copy.json)

    multi_file_nonindex_file_extras_ans = {
        "version": 1,
        "metadata": {"appmode": "static", "primary_html": "b.html", "entrypoint": "b.html"},
        "files": {
            "a.html": {"checksum": index_hash},
            "b.html": {"checksum": index_hash},
        },
    }
    manifest = create_html_manifest(
        multi_file_nonindex_fileb,
        None,
        extra_files=[multi_file_nonindex_filea],
    )
    assert multi_file_nonindex_file_extras_ans == json.loads(manifest.flattened_copy.json)

    multi_file_index_dir_extras_ans = {
        "version": 1,
        "metadata": {"appmode": "static", "primary_html": "index.html", "entrypoint": "index.html"},
        "files": {
            "index.html": {"checksum": index_hash},
            "main.html": {"checksum": index_hash},
        },
    }

    manifest = create_html_manifest(
        multi_file_index_dir,
        None,
        extra_files=[multi_file_index_file2],
    )
    assert multi_file_index_dir_extras_ans == json.loads(manifest.flattened_copy.json)


def test_make_html_bundle():
    folder_path = os.path.join("test_folder1", "testfoldertext1.txt")

    if sys.platform == "win32":
        index_hash = "0c3d8c84223089949954d069f2eef7e9"
        txt_hash = "e6a96602853b20607831eec27dbb6cf0"
        folder_txt_hash = "14bbe9e7bfefdfe9a7863be93585d5eb"
    else:
        index_hash = "c14bd63e50295f94b761ffe9d41e3742"
        txt_hash = "3e7705498e8be60520841409ebc69bc1"
        folder_txt_hash = "0a576fd324b6985bac6aa934131d2f5c"

    single_file_index_file_ans = {
        "version": 1,
        "metadata": {"appmode": "static", "primary_html": "index.html", "entrypoint": "index.html"},
        "files": {"index.html": {"checksum": index_hash}},
    }
    with make_html_bundle(
        single_file_index_file,
        None,
        None,
        None,
    ) as bundle, tarfile.open(mode="r:gz", fileobj=bundle) as tar:
        names = sorted(tar.getnames())
        assert names == [
            "index.html",
            "manifest.json",
        ]
        assert single_file_index_file_ans == json.loads(tar.extractfile("manifest.json").read().decode("utf-8"))

    single_file_index_dir_ans = {
        "version": 1,
        "metadata": {"appmode": "static", "primary_html": "index.html", "entrypoint": "index.html"},
        "files": {
            "index.html": {"checksum": index_hash},
            "test1.txt": {"checksum": txt_hash},
            folder_path: {"checksum": folder_txt_hash},
        },
    }
    with make_html_bundle(
        single_file_index_dir,
        None,
        None,
        None,
    ) as bundle, tarfile.open(mode="r:gz", fileobj=bundle) as tar:
        names = sorted(tar.getnames())
        assert names == [
            "index.html",
            "manifest.json",
            "test1.txt",
            "test_folder1/testfoldertext1.txt",
        ]
        assert single_file_index_dir_ans == json.loads(tar.extractfile("manifest.json").read().decode("utf-8"))

    with make_html_bundle(
        single_file_index_dir,
        single_file_index_file,
        None,
        None,
    ) as bundle, tarfile.open(mode="r:gz", fileobj=bundle) as tar:
        names = sorted(tar.getnames())
        assert names == [
            "index.html",
            "manifest.json",
            "test1.txt",
            "test_folder1/testfoldertext1.txt",
        ]
        assert single_file_index_dir_ans == json.loads(tar.extractfile("manifest.json").read().decode("utf-8"))

    if sys.platform == "win32":
        index_checksum = "0c3d8c84223089949954d069f2eef7e9"
    else:
        index_checksum = "c14bd63e50295f94b761ffe9d41e3742"

    multi_file_index_file_ans = {
        "version": 1,
        "metadata": {"appmode": "static", "primary_html": "index.html", "entrypoint": "index.html"},
        "files": {"index.html": {"checksum": index_checksum}},
    }

    with make_html_bundle(
        multi_file_index_file,
        None,
        None,
        None,
    ) as bundle, tarfile.open(mode="r:gz", fileobj=bundle) as tar:
        names = sorted(tar.getnames())
        assert names == [
            "index.html",
            "manifest.json",
        ]
        assert multi_file_index_file_ans == json.loads(tar.extractfile("manifest.json").read().decode("utf-8"))

    multi_file_index_dir_ans = {
        "version": 1,
        "metadata": {"appmode": "static", "primary_html": "index.html", "entrypoint": "index.html"},
        "files": {
            "index.html": {"checksum": index_checksum},
            "main.html": {"checksum": index_checksum},
        },
    }
    with make_html_bundle(
        multi_file_index_dir,
        None,
        None,
        None,
    ) as bundle, tarfile.open(mode="r:gz", fileobj=bundle) as tar:
        names = sorted(tar.getnames())
        assert names == [
            "index.html",
            "main.html",
            "manifest.json",
        ]
        assert multi_file_index_dir_ans == json.loads(tar.extractfile("manifest.json").read().decode("utf-8"))

    with make_html_bundle(
        multi_file_index_dir,
        multi_file_index_file,
        None,
        None,
    ) as bundle, tarfile.open(mode="r:gz", fileobj=bundle) as tar:
        names = sorted(tar.getnames())
        assert names == [
            "index.html",
            "main.html",
            "manifest.json",
        ]
        assert multi_file_index_dir_ans == json.loads(tar.extractfile("manifest.json").read().decode("utf-8"))

    multi_file_nonindex_file_ans = {
        "version": 1,
        "metadata": {"appmode": "static", "primary_html": "b.html", "entrypoint": "b.html"},
        "files": {"b.html": {"checksum": index_checksum}},
    }
    with make_html_bundle(
        multi_file_nonindex_fileb,
        None,
        None,
        None,
    ) as bundle, tarfile.open(mode="r:gz", fileobj=bundle) as tar:
        names = sorted(tar.getnames())
        assert names == [
            "b.html",
            "manifest.json",
        ]
        assert multi_file_nonindex_file_ans == json.loads(tar.extractfile("manifest.json").read().decode("utf-8"))

    multi_file_nonindex_dir_and_file_ans = {
        "version": 1,
        "metadata": {"appmode": "static", "primary_html": "b.html", "entrypoint": "b.html"},
        "files": {
            "a.html": {"checksum": index_checksum},
            "b.html": {"checksum": index_checksum},
        },
    }
    with make_html_bundle(
        multi_file_nonindex_dir,
        multi_file_nonindex_fileb,
        None,
        None,
    ) as bundle, tarfile.open(mode="r:gz", fileobj=bundle) as tar:
        names = sorted(tar.getnames())
        assert names == [
            "a.html",
            "b.html",
            "manifest.json",
        ]
        assert multi_file_nonindex_dir_and_file_ans == json.loads(
            tar.extractfile("manifest.json").read().decode("utf-8")
        )

    multi_file_nonindex_file_extras_ans = {
        "version": 1,
        "metadata": {"appmode": "static", "primary_html": "b.html", "entrypoint": "b.html"},
        "files": {
            "a.html": {"checksum": index_checksum},
            "b.html": {"checksum": index_checksum},
        },
    }
    with make_html_bundle(
        multi_file_nonindex_fileb,
        None,
        [multi_file_nonindex_filea],
        None,
    ) as bundle, tarfile.open(mode="r:gz", fileobj=bundle) as tar:
        names = sorted(tar.getnames())
        assert names == [
            "a.html",
            "b.html",
            "manifest.json",
        ]
        assert multi_file_nonindex_file_extras_ans == json.loads(
            tar.extractfile("manifest.json").read().decode("utf-8")
        )

    multi_file_index_dir_extras_ans = {
        "version": 1,
        "metadata": {"appmode": "static", "primary_html": "index.html", "entrypoint": "index.html"},
        "files": {
            "index.html": {"checksum": index_checksum},
            "main.html": {"checksum": index_checksum},
        },
    }

    with make_html_bundle(
        multi_file_index_dir,
        None,
        [multi_file_index_file2],
        None,
    ) as bundle, tarfile.open(mode="r:gz", fileobj=bundle) as tar:
        names = sorted(tar.getnames())
        assert names == [
            "index.html",
            "main.html",
            "manifest.json",
        ]
        assert multi_file_index_dir_extras_ans == json.loads(tar.extractfile("manifest.json").read().decode("utf-8"))


<<<<<<< HEAD
flask_dir = os.path.join(cur_dir, "./testdata/stock-api-flask")
flask_file = os.path.join(cur_dir, "./testdata/stock-api-flask/main.py")


def test_make_api_manifest_flask():
    flask_dir_ans = {
        "version": 1,
        "locale": "en_US.UTF-8",
        "metadata": {"appmode": "python-api"},  # "entrypoint": "app"},
=======
fastapi_dir = os.path.join(cur_dir, "./testdata/stock-api-fastapi")
fastapi_file = os.path.join(cur_dir, "./testdata/stock-api-fastapi/main.py")


def test_validate_entry_point():
    assert "main" == validate_entry_point(entry_point=None, directory=fastapi_dir)


def test_make_api_manifest():
    fastapi_dir_ans = {
        "version": 1,
        "locale": "en_US.UTF-8",
        "metadata": {"appmode": "python-fastapi"},  # "entrypoint": "main"},
>>>>>>> 10667099
        "python": {
            "version": "3.8.12",
            "package_manager": {"name": "pip", "version": "23.0.1", "package_file": "requirements.txt"},
        },
        "files": {
<<<<<<< HEAD
            "requirements.txt": {"checksum": "e34bcdf75e2a80c4c0b0b53a14af5f41"},
            "README.md": {"checksum": "15659923bfe23eed7ca4450ce1adbe41"},
            "app.py": {"checksum": "9799c3b834b555cf02e5896ad2997674"},
=======
            "requirements.txt": {"checksum": "7bdadcb7a5f74f377b453cf6e980f114"},
            "README.md": {"checksum": "30a14a7b8eb6282d532d7fdaa36abb0f"},
            "main.py": {"checksum": "a8d8820f25be4dc8e2bf51a5ba1690b6"},
>>>>>>> 10667099
            "prices.csv": {"checksum": "012afa636c426748177b38160135307a"},
        },
    }
    environment = create_python_environment(
<<<<<<< HEAD
        flask_dir,
    )
    manifest, _ = make_api_manifest(
        flask_dir,
        None,
        AppModes.PYTHON_API,
=======
        fastapi_dir,
    )
    manifest, _ = make_api_manifest(
        fastapi_dir,
        None,
        AppModes.PYTHON_FASTAPI,
>>>>>>> 10667099
        environment,
        None,
        None,
    )

<<<<<<< HEAD
    assert flask_dir_ans["metadata"] == manifest["metadata"]
    assert flask_dir_ans["files"].keys() == manifest["files"].keys()


def test_make_api_bundle_flask():
    flask_dir_ans = {
        "version": 1,
        "locale": "en_US.UTF-8",
        "metadata": {"appmode": "python-api"},  # "entrypoint": "app"},
=======
    assert fastapi_dir_ans["metadata"] == manifest["metadata"]
    assert fastapi_dir_ans["files"].keys() == manifest["files"].keys()


def test_make_api_bundle():
    fastapi_dir_ans = {
        "version": 1,
        "locale": "en_US.UTF-8",
        "metadata": {"appmode": "python-fastapi"},  # "entrypoint": "main"},
>>>>>>> 10667099
        "python": {
            "version": "3.8.12",
            "package_manager": {"name": "pip", "version": "23.0.1", "package_file": "requirements.txt"},
        },
        "files": {
<<<<<<< HEAD
            "requirements.txt": {"checksum": "e34bcdf75e2a80c4c0b0b53a14af5f41"},
            "README.md": {"checksum": "15659923bfe23eed7ca4450ce1adbe41"},
            "app.py": {"checksum": "9799c3b834b555cf02e5896ad2997674"},
=======
            "requirements.txt": {"checksum": "7bdadcb7a5f74f377b453cf6e980f114"},
            "README.md": {"checksum": "30a14a7b8eb6282d532d7fdaa36abb0f"},
            "main.py": {"checksum": "a8d8820f25be4dc8e2bf51a5ba1690b6"},
>>>>>>> 10667099
            "prices.csv": {"checksum": "012afa636c426748177b38160135307a"},
        },
    }
    environment = create_python_environment(
<<<<<<< HEAD
        flask_dir,
    )
    with make_api_bundle(
        flask_dir,
        None,
        AppModes.PYTHON_API,
=======
        fastapi_dir,
    )
    with make_api_bundle(
        fastapi_dir,
        None,
        AppModes.PYTHON_FASTAPI,
>>>>>>> 10667099
        environment,
        None,
        None,
    ) as bundle, tarfile.open(mode="r:gz", fileobj=bundle) as tar:
        names = sorted(tar.getnames())
        assert names == [
            "README.md",
<<<<<<< HEAD
            "app.py",
=======
            "main.py",
>>>>>>> 10667099
            "manifest.json",
            "prices.csv",
            "requirements.txt",
        ]
        bundle_json = json.loads(tar.extractfile("manifest.json").read().decode("utf-8"))
<<<<<<< HEAD
        assert flask_dir_ans["metadata"] == bundle_json["metadata"]
        assert flask_dir_ans["files"].keys() == bundle_json["files"].keys()
=======
        assert fastapi_dir_ans["metadata"] == bundle_json["metadata"]
        assert fastapi_dir_ans["files"].keys() == bundle_json["files"].keys()
>>>>>>> 10667099
<|MERGE_RESOLUTION|>--- conflicted
+++ resolved
@@ -829,7 +829,7 @@
             with self.assertRaises(RSConnectException):
                 which_python(tmpdir)
 
-    @pytest.mark.skipif(sys.platform.startswith("win"), reason = "os.X_OK always returns True")
+    @pytest.mark.skipif(sys.platform.startswith("win"), reason="os.X_OK always returns True")
     def test_is_not_executable(self):
         with tempfile.NamedTemporaryFile() as tmpfile:
             with self.assertRaises(RSConnectException):
@@ -1930,17 +1930,6 @@
         assert multi_file_index_dir_extras_ans == json.loads(tar.extractfile("manifest.json").read().decode("utf-8"))
 
 
-<<<<<<< HEAD
-flask_dir = os.path.join(cur_dir, "./testdata/stock-api-flask")
-flask_file = os.path.join(cur_dir, "./testdata/stock-api-flask/main.py")
-
-
-def test_make_api_manifest_flask():
-    flask_dir_ans = {
-        "version": 1,
-        "locale": "en_US.UTF-8",
-        "metadata": {"appmode": "python-api"},  # "entrypoint": "app"},
-=======
 fastapi_dir = os.path.join(cur_dir, "./testdata/stock-api-fastapi")
 fastapi_file = os.path.join(cur_dir, "./testdata/stock-api-fastapi/main.py")
 
@@ -1949,104 +1938,61 @@
     assert "main" == validate_entry_point(entry_point=None, directory=fastapi_dir)
 
 
-def test_make_api_manifest():
+def test_make_api_manifest_fastapi():
     fastapi_dir_ans = {
         "version": 1,
         "locale": "en_US.UTF-8",
         "metadata": {"appmode": "python-fastapi"},  # "entrypoint": "main"},
->>>>>>> 10667099
         "python": {
             "version": "3.8.12",
             "package_manager": {"name": "pip", "version": "23.0.1", "package_file": "requirements.txt"},
         },
         "files": {
-<<<<<<< HEAD
-            "requirements.txt": {"checksum": "e34bcdf75e2a80c4c0b0b53a14af5f41"},
-            "README.md": {"checksum": "15659923bfe23eed7ca4450ce1adbe41"},
-            "app.py": {"checksum": "9799c3b834b555cf02e5896ad2997674"},
-=======
             "requirements.txt": {"checksum": "7bdadcb7a5f74f377b453cf6e980f114"},
             "README.md": {"checksum": "30a14a7b8eb6282d532d7fdaa36abb0f"},
             "main.py": {"checksum": "a8d8820f25be4dc8e2bf51a5ba1690b6"},
->>>>>>> 10667099
             "prices.csv": {"checksum": "012afa636c426748177b38160135307a"},
         },
     }
     environment = create_python_environment(
-<<<<<<< HEAD
-        flask_dir,
-    )
-    manifest, _ = make_api_manifest(
-        flask_dir,
-        None,
-        AppModes.PYTHON_API,
-=======
         fastapi_dir,
     )
     manifest, _ = make_api_manifest(
         fastapi_dir,
         None,
         AppModes.PYTHON_FASTAPI,
->>>>>>> 10667099
         environment,
         None,
         None,
     )
 
-<<<<<<< HEAD
-    assert flask_dir_ans["metadata"] == manifest["metadata"]
-    assert flask_dir_ans["files"].keys() == manifest["files"].keys()
-
-
-def test_make_api_bundle_flask():
-    flask_dir_ans = {
-        "version": 1,
-        "locale": "en_US.UTF-8",
-        "metadata": {"appmode": "python-api"},  # "entrypoint": "app"},
-=======
     assert fastapi_dir_ans["metadata"] == manifest["metadata"]
     assert fastapi_dir_ans["files"].keys() == manifest["files"].keys()
 
 
-def test_make_api_bundle():
+def test_make_api_bundle_fastapi():
     fastapi_dir_ans = {
         "version": 1,
         "locale": "en_US.UTF-8",
         "metadata": {"appmode": "python-fastapi"},  # "entrypoint": "main"},
->>>>>>> 10667099
         "python": {
             "version": "3.8.12",
             "package_manager": {"name": "pip", "version": "23.0.1", "package_file": "requirements.txt"},
         },
         "files": {
-<<<<<<< HEAD
-            "requirements.txt": {"checksum": "e34bcdf75e2a80c4c0b0b53a14af5f41"},
-            "README.md": {"checksum": "15659923bfe23eed7ca4450ce1adbe41"},
-            "app.py": {"checksum": "9799c3b834b555cf02e5896ad2997674"},
-=======
             "requirements.txt": {"checksum": "7bdadcb7a5f74f377b453cf6e980f114"},
             "README.md": {"checksum": "30a14a7b8eb6282d532d7fdaa36abb0f"},
             "main.py": {"checksum": "a8d8820f25be4dc8e2bf51a5ba1690b6"},
->>>>>>> 10667099
             "prices.csv": {"checksum": "012afa636c426748177b38160135307a"},
         },
     }
     environment = create_python_environment(
-<<<<<<< HEAD
-        flask_dir,
-    )
-    with make_api_bundle(
-        flask_dir,
-        None,
-        AppModes.PYTHON_API,
-=======
         fastapi_dir,
     )
     with make_api_bundle(
         fastapi_dir,
         None,
         AppModes.PYTHON_FASTAPI,
->>>>>>> 10667099
         environment,
         None,
         None,
@@ -2054,20 +2000,87 @@
         names = sorted(tar.getnames())
         assert names == [
             "README.md",
-<<<<<<< HEAD
-            "app.py",
-=======
             "main.py",
->>>>>>> 10667099
             "manifest.json",
             "prices.csv",
             "requirements.txt",
         ]
         bundle_json = json.loads(tar.extractfile("manifest.json").read().decode("utf-8"))
-<<<<<<< HEAD
-        assert flask_dir_ans["metadata"] == bundle_json["metadata"]
-        assert flask_dir_ans["files"].keys() == bundle_json["files"].keys()
-=======
         assert fastapi_dir_ans["metadata"] == bundle_json["metadata"]
         assert fastapi_dir_ans["files"].keys() == bundle_json["files"].keys()
->>>>>>> 10667099
+
+
+flask_dir = os.path.join(cur_dir, "./testdata/stock-api-flask")
+flask_file = os.path.join(cur_dir, "./testdata/stock-api-flask/main.py")
+
+
+def test_make_api_manifest_flask():
+    flask_dir_ans = {
+        "version": 1,
+        "locale": "en_US.UTF-8",
+        "metadata": {"appmode": "python-api"},  # "entrypoint": "app"},
+        "python": {
+            "version": "3.8.12",
+            "package_manager": {"name": "pip", "version": "23.0.1", "package_file": "requirements.txt"},
+        },
+        "files": {
+            "requirements.txt": {"checksum": "e34bcdf75e2a80c4c0b0b53a14af5f41"},
+            "README.md": {"checksum": "15659923bfe23eed7ca4450ce1adbe41"},
+            "app.py": {"checksum": "9799c3b834b555cf02e5896ad2997674"},
+            "prices.csv": {"checksum": "012afa636c426748177b38160135307a"},
+        },
+    }
+    environment = create_python_environment(
+        flask_dir,
+    )
+    manifest, _ = make_api_manifest(
+        flask_dir,
+        None,
+        AppModes.PYTHON_API,
+        environment,
+        None,
+        None,
+    )
+
+    assert flask_dir_ans["metadata"] == manifest["metadata"]
+    assert flask_dir_ans["files"].keys() == manifest["files"].keys()
+
+
+def test_make_api_bundle_flask():
+    flask_dir_ans = {
+        "version": 1,
+        "locale": "en_US.UTF-8",
+        "metadata": {"appmode": "python-api"},  # "entrypoint": "app"},
+        "python": {
+            "version": "3.8.12",
+            "package_manager": {"name": "pip", "version": "23.0.1", "package_file": "requirements.txt"},
+        },
+        "files": {
+            "requirements.txt": {"checksum": "e34bcdf75e2a80c4c0b0b53a14af5f41"},
+            "README.md": {"checksum": "15659923bfe23eed7ca4450ce1adbe41"},
+            "app.py": {"checksum": "9799c3b834b555cf02e5896ad2997674"},
+            "prices.csv": {"checksum": "012afa636c426748177b38160135307a"},
+        },
+    }
+    environment = create_python_environment(
+        flask_dir,
+    )
+    with make_api_bundle(
+        flask_dir,
+        None,
+        AppModes.PYTHON_API,
+        environment,
+        None,
+        None,
+    ) as bundle, tarfile.open(mode="r:gz", fileobj=bundle) as tar:
+        names = sorted(tar.getnames())
+        assert names == [
+            "README.md",
+            "app.py",
+            "manifest.json",
+            "prices.csv",
+            "requirements.txt",
+        ]
+        bundle_json = json.loads(tar.extractfile("manifest.json").read().decode("utf-8"))
+        assert flask_dir_ans["metadata"] == bundle_json["metadata"]
+        assert flask_dir_ans["files"].keys() == bundle_json["files"].keys()