--- conflicted
+++ resolved
@@ -1930,17 +1930,6 @@
         assert multi_file_index_dir_extras_ans == json.loads(tar.extractfile("manifest.json").read().decode("utf-8"))
 
 
-<<<<<<< HEAD
-shiny_dir = os.path.join(cur_dir, "./testdata/top-5-income-share-shiny")
-shiny_file = os.path.join(cur_dir, "./testdata/top-5-income-share-shiny/app.py")
-
-
-def test_make_api_manifest():
-    shiny_dir_ans = {
-        "version": 1,
-        "locale": "en_US.UTF-8",
-        "metadata": {"appmode": "python-shiny"},  # "entrypoint": "app"},
-=======
 fastapi_dir = os.path.join(cur_dir, "./testdata/stock-api-fastapi")
 fastapi_file = os.path.join(cur_dir, "./testdata/stock-api-fastapi/main.py")
 
@@ -2030,27 +2019,11 @@
         "version": 1,
         "locale": "en_US.UTF-8",
         "metadata": {"appmode": "python-api"},  # "entrypoint": "app"},
->>>>>>> f40666b0
         "python": {
             "version": "3.8.12",
             "package_manager": {"name": "pip", "version": "23.0.1", "package_file": "requirements.txt"},
         },
         "files": {
-<<<<<<< HEAD
-            "requirements.txt": {"checksum": "2a4bdca32428db1f47c6a7f0ba830a9b"},
-            "README.md": {"checksum": "4c7804f5c8cb5ec05c34e92cab45f6c7"},
-            "app.py": {"checksum": "a7726fc4fe5374b54158a049180653a1"},
-            "data.csv": {"checksum": "9cdb0252eca1273dcd0ce12f9b9196a5"},
-        },
-    }
-    environment = create_python_environment(
-        shiny_dir,
-    )
-    manifest, _ = make_api_manifest(
-        shiny_dir,
-        None,
-        AppModes.PYTHON_SHINY,
-=======
             "requirements.txt": {"checksum": "e34bcdf75e2a80c4c0b0b53a14af5f41"},
             "README.md": {"checksum": "15659923bfe23eed7ca4450ce1adbe41"},
             "app.py": {"checksum": "9799c3b834b555cf02e5896ad2997674"},
@@ -2064,23 +2037,11 @@
         flask_dir,
         None,
         AppModes.PYTHON_API,
->>>>>>> f40666b0
         environment,
         None,
         None,
     )
 
-<<<<<<< HEAD
-    assert shiny_dir_ans["metadata"] == manifest["metadata"]
-    assert shiny_dir_ans["files"].keys() == manifest["files"].keys()
-
-
-def test_make_api_bundle():
-    shiny_dir_ans = {
-        "version": 1,
-        "locale": "en_US.UTF-8",
-        "metadata": {"appmode": "python-shiny"},  # "entrypoint": "app"},
-=======
     assert flask_dir_ans["metadata"] == manifest["metadata"]
     assert flask_dir_ans["files"].keys() == manifest["files"].keys()
 
@@ -2090,27 +2051,11 @@
         "version": 1,
         "locale": "en_US.UTF-8",
         "metadata": {"appmode": "python-api"},  # "entrypoint": "app"},
->>>>>>> f40666b0
         "python": {
             "version": "3.8.12",
             "package_manager": {"name": "pip", "version": "23.0.1", "package_file": "requirements.txt"},
         },
         "files": {
-<<<<<<< HEAD
-            "requirements.txt": {"checksum": "2a4bdca32428db1f47c6a7f0ba830a9b"},
-            "README.md": {"checksum": "4c7804f5c8cb5ec05c34e92cab45f6c7"},
-            "app.py": {"checksum": "a7726fc4fe5374b54158a049180653a1"},
-            "data.csv": {"checksum": "9cdb0252eca1273dcd0ce12f9b9196a5"},
-        },
-    }
-    environment = create_python_environment(
-        shiny_dir,
-    )
-    with make_api_bundle(
-        shiny_dir,
-        None,
-        AppModes.PYTHON_SHINY,
-=======
             "requirements.txt": {"checksum": "e34bcdf75e2a80c4c0b0b53a14af5f41"},
             "README.md": {"checksum": "15659923bfe23eed7ca4450ce1adbe41"},
             "app.py": {"checksum": "9799c3b834b555cf02e5896ad2997674"},
@@ -2124,7 +2069,6 @@
         flask_dir,
         None,
         AppModes.PYTHON_API,
->>>>>>> f40666b0
         environment,
         None,
         None,
@@ -2133,8 +2077,6 @@
         assert names == [
             "README.md",
             "app.py",
-<<<<<<< HEAD
-=======
             "manifest.json",
             "prices.csv",
             "requirements.txt",
@@ -2364,16 +2306,86 @@
         assert names == [
             "README.md",
             "app3.py",
->>>>>>> f40666b0
             "data.csv",
             "manifest.json",
             "requirements.txt",
         ]
         bundle_json = json.loads(tar.extractfile("manifest.json").read().decode("utf-8"))
-<<<<<<< HEAD
-        assert shiny_dir_ans["metadata"] == bundle_json["metadata"]
-        assert shiny_dir_ans["files"].keys() == bundle_json["files"].keys()
-=======
         assert bokeh_dir_ans["metadata"] == bundle_json["metadata"]
         assert bokeh_dir_ans["files"].keys() == bundle_json["files"].keys()
->>>>>>> f40666b0
+
+
+shiny_dir = os.path.join(cur_dir, "./testdata/top-5-income-share-shiny")
+shiny_file = os.path.join(cur_dir, "./testdata/top-5-income-share-shiny/app.py")
+
+
+def test_make_api_manifest_shiny():
+    shiny_dir_ans = {
+        "version": 1,
+        "locale": "en_US.UTF-8",
+        "metadata": {"appmode": "python-shiny"},  # "entrypoint": "app4"},
+        "python": {
+            "version": "3.8.12",
+            "package_manager": {"name": "pip", "version": "23.0.1", "package_file": "requirements.txt"},
+        },
+        "files": {
+            "requirements.txt": {"checksum": "2a4bdca32428db1f47c6a7f0ba830a9b"},
+            "README.md": {"checksum": "7d083dbcdd4731d91bcb470e746b3a38"},
+            "app4.py": {"checksum": "f7e4b3b7ff0ada525ec388d037ff6c6a"},
+            "data.csv": {"checksum": "aabd9d1210246c69403532a6a9d24286"},
+        },
+    }
+    environment = create_python_environment(
+        shiny_dir,
+    )
+    manifest, _ = make_api_manifest(
+        shiny_dir,
+        None,
+        AppModes.PYTHON_SHINY,
+        environment,
+        None,
+        None,
+    )
+
+    assert shiny_dir_ans["metadata"] == manifest["metadata"]
+    assert shiny_dir_ans["files"].keys() == manifest["files"].keys()
+
+
+def test_make_api_bundle_shiny():
+    shiny_dir_ans = {
+        "version": 1,
+        "locale": "en_US.UTF-8",
+        "metadata": {"appmode": "python-shiny"},  # "entrypoint": "app4"},
+        "python": {
+            "version": "3.8.12",
+            "package_manager": {"name": "pip", "version": "23.0.1", "package_file": "requirements.txt"},
+        },
+        "files": {
+            "requirements.txt": {"checksum": "2a4bdca32428db1f47c6a7f0ba830a9b"},
+            "README.md": {"checksum": "7d083dbcdd4731d91bcb470e746b3a38"},
+            "app4.py": {"checksum": "f7e4b3b7ff0ada525ec388d037ff6c6a"},
+            "data.csv": {"checksum": "aabd9d1210246c69403532a6a9d24286"},
+        },
+    }
+    environment = create_python_environment(
+        shiny_dir,
+    )
+    with make_api_bundle(
+        shiny_dir,
+        None,
+        AppModes.PYTHON_SHINY,
+        environment,
+        None,
+        None,
+    ) as bundle, tarfile.open(mode="r:gz", fileobj=bundle) as tar:
+        names = sorted(tar.getnames())
+        assert names == [
+            "README.md",
+            "app4.py",
+            "data.csv",
+            "manifest.json",
+            "requirements.txt",
+        ]
+        bundle_json = json.loads(tar.extractfile("manifest.json").read().decode("utf-8"))
+        assert shiny_dir_ans["metadata"] == bundle_json["metadata"]
+        assert shiny_dir_ans["files"].keys() == bundle_json["files"].keys()