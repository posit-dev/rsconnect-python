import json
import os
import shutil
from os.path import join
from unittest import TestCase


import httpretty
import pytest
from click.testing import CliRunner

from rsconnect.json_web_token import SECRET_KEY_ENV

from .utils import (
    apply_common_args,
    optional_ca_data,
    optional_target,
    get_dir,
    get_manifest_path,
    get_api_path,
    require_api_key,
    require_connect,
    has_jwt_structure,
)
from rsconnect.main import cli
from rsconnect import VERSION


def _error_to_response(error):
    """
    HTTPretty is unable to show errors resulting from callbacks, so this method attempts to raise failure visibility by
    passing the return back through HTTP.
    """
    return [555, {}, str(error)]


def _load_json(data):
    if isinstance(data, bytes):
        return json.loads(data.decode())
    return json.loads(data)


class TestMain:
    def setup_method(self):
        shutil.rmtree("test-home", ignore_errors=True)
        os.environ["HOME"] = "test-home"

    @staticmethod
    def optional_target(default):
        return os.environ.get("CONNECT_DEPLOY_TARGET", default)

    @staticmethod
    def optional_ca_data(default=None):
        # noinspection SpellCheckingInspection
        return os.environ.get("CONNECT_CADATA_FILE", default)

    # noinspection SpellCheckingInspection
    def create_deploy_args(self, deploy_command, target):
        connect_server = require_connect()
        api_key = require_api_key()
        cadata_file = optional_ca_data(None)
        args = ["deploy", deploy_command]
        apply_common_args(args, server=connect_server, key=api_key, cacert=cadata_file)
        args.append(target)
        return args

    def test_version(self):
        runner = CliRunner()
        result = runner.invoke(cli, ["version"])
        assert result.exit_code == 0, result.output
        assert VERSION in result.output

    def test_ping(self):
        connect_server = require_connect()
        runner = CliRunner()
        result = runner.invoke(cli, ["details", "-s", connect_server])
        assert result.exit_code == 0, result.output
        assert "OK" in result.output

    def test_ping_api_key(self):
        connect_server = require_connect()
        api_key = require_api_key()
        runner = CliRunner()
        args = ["details"]
        apply_common_args(args, server=connect_server, key=api_key)
        result = runner.invoke(cli, args)
        assert result.exit_code == 0, result.output
        assert "OK" in result.output

    def test_deploy(self):
        target = optional_target(get_dir(join("pip1", "dummy.ipynb")))
        runner = CliRunner()
        args = self.create_deploy_args("notebook", target)
        result = runner.invoke(cli, args)
        assert result.exit_code == 0, result.output

    # noinspection SpellCheckingInspection
    def test_deploy_manifest(self):
        target = optional_target(get_manifest_path("shinyapp"))
        runner = CliRunner()
        args = self.create_deploy_args("manifest", target)
        result = runner.invoke(cli, args)
        assert result.exit_code == 0, result.output

    # noinspection SpellCheckingInspection
    @httpretty.activate(verbose=True, allow_net_connect=False)
    def test_deploy_manifest_shinyapps(self):
        original_api_key_value = os.environ.pop("CONNECT_API_KEY", None)
        original_server_value = os.environ.pop("CONNECT_SERVER", None)

        httpretty.register_uri(
            httpretty.GET,
            "https://api.shinyapps.io/v1/users/me",
            body=open("tests/testdata/rstudio-responses/get-user.json", "r").read(),
            status=200,
        )
        httpretty.register_uri(
            httpretty.GET,
            "https://api.shinyapps.io/v1/applications"
            "?filter=name:like:shinyapp&offset=0&count=100&use_advanced_filters=true",
            body=open("tests/testdata/rstudio-responses/get-applications.json", "r").read(),
            adding_headers={"Content-Type": "application/json"},
            status=200,
        )
        httpretty.register_uri(
            httpretty.GET,
            "https://api.shinyapps.io/v1/accounts/",
            body=open("tests/testdata/rstudio-responses/get-accounts.json", "r").read(),
            adding_headers={"Content-Type": "application/json"},
            status=200,
        )

        def post_application_callback(request, uri, response_headers):
            parsed_request = _load_json(request.body)
            try:
                assert parsed_request == {"account": 82069, "name": "myapp", "template": "shiny"}
            except AssertionError as e:
                return _error_to_response(e)
            return [
                201,
                {"Content-Type": "application/json"},
                open("tests/testdata/rstudio-responses/create-application.json", "r").read(),
            ]

        httpretty.register_uri(
            httpretty.POST,
            "https://api.shinyapps.io/v1/applications/",
            body=post_application_callback,
            status=200,
        )

        def post_application_property_callback(request, uri, response_headers):
            parsed_request = _load_json(request.body)
            try:
                assert parsed_request == {"value": "private"}
            except AssertionError as e:
                return _error_to_response(e)
            return [
                201,
                {},
                b"",
            ]

        httpretty.register_uri(
            httpretty.PUT,
            "https://api.shinyapps.io/v1/applications/8442/properties/application.visibility",
            body=post_application_property_callback,
            status=200,
        )

        def post_bundle_callback(request, uri, response_headers):
            parsed_request = _load_json(request.body)
            del parsed_request["checksum"]
            del parsed_request["content_length"]
            try:
                assert parsed_request == {
                    "application": 8442,
                    "content_type": "application/x-tar",
                }
            except AssertionError as e:
                return _error_to_response(e)
            return [
                201,
                {"Content-Type": "application/json"},
                open("tests/testdata/rstudio-responses/create-bundle.json", "r").read(),
            ]

        httpretty.register_uri(
            httpretty.POST,
            "https://api.shinyapps.io/v1/bundles",
            body=post_bundle_callback,
        )

        httpretty.register_uri(
            httpretty.PUT,
            "https://lucid-uploads-staging.s3.amazonaws.com/bundles/application-8442/"
            "6c9ed0d91ee9426687d9ac231d47dc83.tar.gz"
            "?AWSAccessKeyId=theAccessKeyId"
            "&Signature=dGhlU2lnbmF0dXJlCg%3D%3D"
            "&content-md5=D1blMI4qTiI3tgeUOYXwkg%3D%3D"
            "&content-type=application%2Fx-tar"
            "&x-amz-security-token=dGhlVG9rZW4K"
            "&Expires=1656715153",
            body="",
        )

        def post_bundle_status_callback(request, uri, response_headers):
            parsed_request = _load_json(request.body)
            try:
                assert parsed_request == {"status": "ready"}
            except AssertionError as e:
                return _error_to_response(e)
            return [303, {"Location": "https://api.shinyapps.io/v1/bundles/12640"}, ""]

        httpretty.register_uri(
            httpretty.POST,
            "https://api.shinyapps.io/v1/bundles/12640/status",
            body=post_bundle_status_callback,
        )

        httpretty.register_uri(
            httpretty.GET,
            "https://api.shinyapps.io/v1/bundles/12640",
            body=open("tests/testdata/rstudio-responses/get-accounts.json", "r").read(),
            adding_headers={"Content-Type": "application/json"},
            status=200,
        )

        def post_deploy_callback(request, uri, response_headers):
            parsed_request = _load_json(request.body)
            try:
                assert parsed_request == {"bundle": 12640, "rebuild": False}
            except AssertionError as e:
                return _error_to_response(e)
            return [
                303,
                {"Location": "https://api.shinyapps.io/v1/tasks/333"},
                open("tests/testdata/rstudio-responses/post-deploy.json", "r").read(),
            ]

        httpretty.register_uri(
            httpretty.POST,
            "https://api.shinyapps.io/v1/applications/8442/deploy",
            body=post_deploy_callback,
        )

        httpretty.register_uri(
            httpretty.GET,
            "https://api.shinyapps.io/v1/tasks/333",
            body=open("tests/testdata/rstudio-responses/get-task.json", "r").read(),
            adding_headers={"Content-Type": "application/json"},
            status=200,
        )

        runner = CliRunner()
        args = [
            "deploy",
            "manifest",
            get_manifest_path("shinyapp"),
            "--account",
            "some-account",
            "--token",
            "someToken",
            "--secret",
            "c29tZVNlY3JldAo=",
            "--title",
            "myApp",
            "--visibility",
            "private"
        ]
        try:
            result = runner.invoke(cli, args)
            assert result.exit_code == 0, result.output
        finally:
            if original_api_key_value:
                os.environ["CONNECT_API_KEY"] = original_api_key_value
            if original_server_value:
                os.environ["CONNECT_SERVER"] = original_server_value

    @httpretty.activate(verbose=True, allow_net_connect=False)
    @pytest.mark.parametrize(
        "project_application_id,project_id",
        [(None, None), ("444", 555)],
        ids=["without associated project", "with associated project"],
    )
    def test_deploy_manifest_cloud(self, project_application_id, project_id):
        original_api_key_value = os.environ.pop("CONNECT_API_KEY", None)
        original_server_value = os.environ.pop("CONNECT_SERVER", None)
        if project_application_id:
            os.environ["LUCID_APPLICATION_ID"] = project_application_id

        httpretty.register_uri(
            httpretty.GET,
            "https://api.posit.cloud/v1/users/me",
            body=open("tests/testdata/rstudio-responses/get-user.json", "r").read(),
            status=200,
        )
        if project_application_id:
            httpretty.register_uri(
                httpretty.GET,
                "https://api.posit.cloud/v1/applications/444",
                body=open("tests/testdata/rstudio-responses/get-project-application.json", "r").read(),
                adding_headers={"Content-Type": "application/json"},
                status=200,
            )
            httpretty.register_uri(
                httpretty.GET,
                "https://api.posit.cloud/v1/content/555",
                body=open("tests/testdata/rstudio-responses/get-content.json", "r").read(),
                adding_headers={"Content-Type": "application/json"},
                status=200,
            )
            httpretty.register_uri(
                httpretty.GET,
                "https://api.posit.cloud/v1/content/1",
                body=open("tests/testdata/rstudio-responses/create-output.json", "r").read(),
                adding_headers={"Content-Type": "application/json"},
                status=200,
            )

        def post_output_callback(request, uri, response_headers):
            space_id = 917733 if project_application_id else None
            parsed_request = _load_json(request.body)
            try:
<<<<<<< HEAD
                assert parsed_request == {"name": "myapp", "space": space_id, "project": project_id, "visibility": "public"}
=======
                assert parsed_request == {
                    "name": "myapp",
                    "space": space_id,
                    "project": project_id,
                    "application_type": "connect",
                }
>>>>>>> b1f8b4e7
            except AssertionError as e:
                return _error_to_response(e)
            return [
                201,
                {"Content-Type": "application/json"},
                open("tests/testdata/rstudio-responses/create-output.json", "r").read(),
            ]

        httpretty.register_uri(
            httpretty.GET,
            "https://api.posit.cloud/v1/applications/8442",
            body=open("tests/testdata/rstudio-responses/get-output-application.json", "r").read(),
            adding_headers={"Content-Type": "application/json"},
            status=200,
        )

        httpretty.register_uri(
            httpretty.POST,
            "https://api.posit.cloud/v1/outputs/",
            body=post_output_callback,
        )

        def post_bundle_callback(request, uri, response_headers):
            parsed_request = _load_json(request.body)
            del parsed_request["checksum"]
            del parsed_request["content_length"]
            try:
                assert parsed_request == {
                    "application": 8442,
                    "content_type": "application/x-tar",
                }
            except AssertionError as e:
                return _error_to_response(e)
            return [
                201,
                {"Content-Type": "application/json"},
                open("tests/testdata/rstudio-responses/create-bundle.json", "r").read(),
            ]

        httpretty.register_uri(
            httpretty.POST,
            "https://api.posit.cloud/v1/bundles",
            body=post_bundle_callback,
        )

        httpretty.register_uri(
            httpretty.PUT,
            "https://lucid-uploads-staging.s3.amazonaws.com/bundles/application-8442/"
            "6c9ed0d91ee9426687d9ac231d47dc83.tar.gz"
            "?AWSAccessKeyId=theAccessKeyId"
            "&Signature=dGhlU2lnbmF0dXJlCg%3D%3D"
            "&content-md5=D1blMI4qTiI3tgeUOYXwkg%3D%3D"
            "&content-type=application%2Fx-tar"
            "&x-amz-security-token=dGhlVG9rZW4K"
            "&Expires=1656715153",
            body="",
        )

        def post_bundle_status_callback(request, uri, response_headers):
            parsed_request = _load_json(request.body)
            try:
                assert parsed_request == {"status": "ready"}
            except AssertionError as e:
                return _error_to_response(e)
            return [303, {"Location": "https://api.posit.cloud/v1/bundles/12640"}, ""]

        httpretty.register_uri(
            httpretty.POST,
            "https://api.posit.cloud/v1/bundles/12640/status",
            body=post_bundle_status_callback,
        )

        httpretty.register_uri(
            httpretty.GET,
            "https://api.posit.cloud/v1/bundles/12640",
            body=open("tests/testdata/rstudio-responses/get-accounts.json", "r").read(),
            adding_headers={"Content-Type": "application/json"},
            status=200,
        )

        def post_deploy_callback(request, uri, response_headers):
            parsed_request = _load_json(request.body)
            try:
                assert parsed_request == {"bundle": 12640, "rebuild": False}
            except AssertionError as e:
                return _error_to_response(e)
            return [
                303,
                {"Location": "https://api.posit.cloud/v1/tasks/333"},
                open("tests/testdata/rstudio-responses/post-deploy.json", "r").read(),
            ]

        httpretty.register_uri(
            httpretty.POST,
            "https://api.posit.cloud/v1/applications/8442/deploy",
            body=post_deploy_callback,
        )

        httpretty.register_uri(
            httpretty.GET,
            "https://api.posit.cloud/v1/tasks/333",
            body=open("tests/testdata/rstudio-responses/get-task.json", "r").read(),
            adding_headers={"Content-Type": "application/json"},
            status=200,
        )

        runner = CliRunner()
        args = [
            "deploy",
            "manifest",
            get_manifest_path("shinyapp"),
            "--server",
            "rstudio.cloud",
            "--account",
            "some-account",
            "--token",
            "someToken",
            "--secret",
            "c29tZVNlY3JldAo=",
            "--title",
            "myApp",
            "--visibility",
            "public"
        ]
        try:
            result = runner.invoke(cli, args)
            assert result.exit_code == 0, result.output
        finally:
            if original_api_key_value:
                os.environ["CONNECT_API_KEY"] = original_api_key_value
            if original_server_value:
                os.environ["CONNECT_SERVER"] = original_server_value
            if project_application_id:
                del os.environ["LUCID_APPLICATION_ID"]

    @httpretty.activate(verbose=True, allow_net_connect=False)
    @pytest.mark.parametrize(
        "command,arg",

        [
            [
                "manifest",
                get_manifest_path("static", parent="py3"),
            ],
            [
                "html",
                join(os.path.dirname(__file__), "testdata", "py3", "static"),
            ],
        ],
        ids=["using manifest", "using html"],
    )
    def test_deploy_static_cloud(self, command, arg):
        """
        Verify that an app with app_mode as static can deploy to cloud.
        """
        shutil.rmtree(os.path.join(arg, 'rsconnect-python'), ignore_errors=True)

        original_api_key_value = os.environ.pop("CONNECT_API_KEY", None)
        original_server_value = os.environ.pop("CONNECT_SERVER", None)

        httpretty.register_uri(
            httpretty.GET,
            "https://api.posit.cloud/v1/users/me",
            body=open("tests/testdata/rstudio-responses/get-user.json", "r").read(),
            status=200,
        )

        def post_output_callback(request, uri, response_headers):
            parsed_request = _load_json(request.body)
            try:
                assert parsed_request == {"name": "myapp", "space": None, "project": None, "application_type": "static"}
            except AssertionError as e:
                return _error_to_response(e)
            return [
                201,
                {"Content-Type": "application/json"},
                open("tests/testdata/rstudio-responses/create-output.json", "r").read(),
            ]

        httpretty.register_uri(
            httpretty.GET,
            "https://api.posit.cloud/v1/applications/8442",
            body=open("tests/testdata/rstudio-responses/get-output-application.json", "r").read(),
            adding_headers={"Content-Type": "application/json"},
            status=200,
        )

        if True:
            httpretty.register_uri(
                httpretty.POST,
                "https://api.posit.cloud/v1/outputs/",
                body=post_output_callback,
            )

        def post_bundle_callback(request, uri, response_headers):
            parsed_request = _load_json(request.body)
            del parsed_request["checksum"]
            del parsed_request["content_length"]
            try:
                assert parsed_request == {
                    "application": 8442,
                    "content_type": "application/x-tar",
                }
            except AssertionError as e:
                return _error_to_response(e)
            return [
                201,
                {"Content-Type": "application/json"},
                open("tests/testdata/rstudio-responses/create-bundle.json", "r").read(),
            ]

        httpretty.register_uri(
            httpretty.POST,
            "https://api.posit.cloud/v1/bundles",
            body=post_bundle_callback,
        )

        httpretty.register_uri(
            httpretty.PUT,
            "https://lucid-uploads-staging.s3.amazonaws.com/bundles/application-8442/"
            "6c9ed0d91ee9426687d9ac231d47dc83.tar.gz"
            "?AWSAccessKeyId=theAccessKeyId"
            "&Signature=dGhlU2lnbmF0dXJlCg%3D%3D"
            "&content-md5=D1blMI4qTiI3tgeUOYXwkg%3D%3D"
            "&content-type=application%2Fx-tar"
            "&x-amz-security-token=dGhlVG9rZW4K"
            "&Expires=1656715153",
            body="",
        )

        def post_bundle_status_callback(request, uri, response_headers):
            parsed_request = _load_json(request.body)
            try:
                assert parsed_request == {"status": "ready"}
            except AssertionError as e:
                return _error_to_response(e)
            return [303, {"Location": "https://api.posit.cloud/v1/bundles/12640"}, ""]

        httpretty.register_uri(
            httpretty.POST,
            "https://api.posit.cloud/v1/bundles/12640/status",
            body=post_bundle_status_callback,
        )

        httpretty.register_uri(
            httpretty.GET,
            "https://api.posit.cloud/v1/bundles/12640",
            body=open("tests/testdata/rstudio-responses/get-accounts.json", "r").read(),
            adding_headers={"Content-Type": "application/json"},
            status=200,
        )

        def post_deploy_callback(request, uri, response_headers):
            parsed_request = _load_json(request.body)
            try:
                assert parsed_request == {"bundle": 12640, "rebuild": False}
            except AssertionError as e:
                return _error_to_response(e)
            return [
                303,
                {"Location": "https://api.posit.cloud/v1/tasks/333"},
                open("tests/testdata/rstudio-responses/post-deploy.json", "r").read(),
            ]

        httpretty.register_uri(
            httpretty.POST,
            "https://api.posit.cloud/v1/applications/8442/deploy",
            body=post_deploy_callback,
        )

        httpretty.register_uri(
            httpretty.GET,
            "https://api.posit.cloud/v1/tasks/333",
            body=open("tests/testdata/rstudio-responses/get-task.json", "r").read(),
            adding_headers={"Content-Type": "application/json"},
            status=200,
        )

        runner = CliRunner()
        args = [
            "deploy",
            command,
            arg,
            "--server",
            "rstudio.cloud",
            "--account",
            "some-account",
            "--token",
            "someToken",
            "--secret",
            "c29tZVNlY3JldAo=",
            "--title",
            "myApp",
        ]
        try:
            result = runner.invoke(cli, args)
            assert result.exit_code == 0, result.output
        finally:
            if original_api_key_value:
                os.environ["CONNECT_API_KEY"] = original_api_key_value
            if original_server_value:
                os.environ["CONNECT_SERVER"] = original_server_value

    def test_deploy_api(self):
        target = optional_target(get_api_path("flask"))
        runner = CliRunner()
        args = self.create_deploy_args("api", target)
        result = runner.invoke(cli, args)
        assert result.exit_code == 0, result.output

    def test_add_connect(self):
        connect_server = require_connect()
        api_key = require_api_key()
        runner = CliRunner()
        result = runner.invoke(cli, ["add", "--name", "my-connect", "--server", connect_server, "--api-key", api_key])
        assert result.exit_code == 0, result.output
        assert "OK" in result.output

    @httpretty.activate(verbose=True, allow_net_connect=False)
    def test_add_shinyapps(self):
        original_api_key_value = os.environ.pop("CONNECT_API_KEY", None)
        original_server_value = os.environ.pop("CONNECT_SERVER", None)
        try:
            httpretty.register_uri(
                httpretty.GET, "https://api.shinyapps.io/v1/users/me", body='{"id": 1000}', status=200
            )

            runner = CliRunner()
            result = runner.invoke(
                cli,
                [
                    "add",
                    "--account",
                    "some-account",
                    "--name",
                    "my-shinyapps",
                    "--token",
                    "someToken",
                    "--secret",
                    "c29tZVNlY3JldAo=",
                ],
            )
            assert result.exit_code == 0, result.output
            assert "shinyapps.io credential" in result.output

        finally:
            if original_api_key_value:
                os.environ["CONNECT_API_KEY"] = original_api_key_value
            if original_server_value:
                os.environ["CONNECT_SERVER"] = original_server_value

    @httpretty.activate(verbose=True, allow_net_connect=False)
    def test_add_cloud(self):
        original_api_key_value = os.environ.pop("CONNECT_API_KEY", None)
        original_server_value = os.environ.pop("CONNECT_SERVER", None)
        try:
            httpretty.register_uri(
                httpretty.GET, "https://api.posit.cloud/v1/users/me", body='{"id": 1000}', status=200
            )

            runner = CliRunner()
            result = runner.invoke(
                cli,
                [
                    "add",
                    "--name",
                    "my-cloud",
                    "--token",
                    "someToken",
                    "--secret",
                    "c29tZVNlY3JldAo=",
                    "--server",
                    "rstudio.cloud",
                ],
            )
            assert result.exit_code == 0, result.output
            assert "Posit Cloud credential" in result.output

        finally:
            if original_api_key_value:
                os.environ["CONNECT_API_KEY"] = original_api_key_value
            if original_server_value:
                os.environ["CONNECT_SERVER"] = original_server_value

    def test_add_shinyapps_missing_options(self):
        original_api_key_value = os.environ.pop("CONNECT_API_KEY", None)
        original_server_value = os.environ.pop("CONNECT_SERVER", None)
        try:
            runner = CliRunner()
            result = runner.invoke(
                cli,
                [
                    "add",
                    "--name",
                    "my-shinyapps",
                    "--token",
                    "someToken",
                ],
            )
            assert result.exit_code == 1, result.output
            assert (
                str(result.exception)
                == "-A/--account, -T/--token, and -S/--secret must all be provided for shinyapps.io."
            )
        finally:
            if original_api_key_value:
                os.environ["CONNECT_API_KEY"] = original_api_key_value
            if original_server_value:
                os.environ["CONNECT_SERVER"] = original_server_value


class TestBootstrap(TestCase):
    def setUp(self):
        self.mock_server = "http://localhost:8080"
        self.mock_uri = "http://localhost:8080/__api__/v1/experimental/bootstrap"
        self.jwt_keypath = "tests/testdata/jwt/secret.key"
        self.jwt_env_secret = "MTIzNDU2Nzg5MDEyMzQ1Njc4OTAxMjM0NTY3ODkwMTIzNDU="

        self.default_cli_args = [
            "bootstrap",
            "--server",
            self.mock_server,
            "--jwt-keypath",
            self.jwt_keypath,
            "--insecure",
        ]

    def create_bootstrap_mock_callback(self, status, json_data):
        def request_callback(request, uri, response_headers):

            # verify auth header is sent correctly
            authorization = request.headers.get("Authorization")
            auth_split = authorization.split(" ")
            self.assertEqual(len(auth_split), 2)
            self.assertEqual(auth_split[0], "Connect-Bootstrap")
            self.assertTrue(has_jwt_structure(auth_split[1]))

            # verify uri
            self.assertEqual(uri, self.mock_uri)

            return [status, {"Content-Type": "application/json"}, json.dumps(json_data)]

        return request_callback

    @httpretty.activate(verbose=True, allow_net_connect=False)
    def test_bootstrap(self):
        """
        Normal initial-admin operation
        """

        callback = self.create_bootstrap_mock_callback(200, {"api_key": "testapikey123"})

        httpretty.register_uri(
            httpretty.POST,
            self.mock_uri,
            body=callback,
        )

        runner = CliRunner()
        result = runner.invoke(cli, self.default_cli_args)

        self.assertEqual(result.exit_code, 0, result.output)

        json_output = json.loads(result.output)
        expected_output = json.loads(open("tests/testdata/initial-admin-responses/success.json", "r").read())
        self.assertEqual(json_output, expected_output)

    @httpretty.activate(verbose=True, allow_net_connect=False)
    def test_bootstrap_env_var(self):
        """
        Normal initial-admin operation if secret key is configured using an environment variable
        """
        cli_args = [
            "bootstrap",
            "--server",
            self.mock_server,
            "--insecure",
        ]

        callback = self.create_bootstrap_mock_callback(200, {"api_key": "testapikey123"})

        httpretty.register_uri(
            httpretty.POST,
            self.mock_uri,
            body=callback,
        )

        os.environ[SECRET_KEY_ENV] = self.jwt_env_secret

        runner = CliRunner()
        result = runner.invoke(cli, cli_args)

        self.assertEqual(result.exit_code, 0, result.output)

        json_output = json.loads(result.output)
        expected_output = json.loads(open("tests/testdata/initial-admin-responses/success.json", "r").read())
        self.assertEqual(json_output, expected_output)

        del os.environ[SECRET_KEY_ENV]

    @httpretty.activate(verbose=True, allow_net_connect=False)
    def test_bootstrap_misc_error(self):
        """
        Fail reasonably if response indicates some non-standard error
        """

        callback = self.create_bootstrap_mock_callback(500, {})

        httpretty.register_uri(
            httpretty.POST,
            self.mock_uri,
            body=callback,
        )

        runner = CliRunner()
        result = runner.invoke(cli, self.default_cli_args)

        self.assertEqual(result.exit_code, 0, result.output)

        json_output = json.loads(result.output)
        expected_output = json.loads(open("tests/testdata/initial-admin-responses/other_error.json", "r").read())
        self.assertEqual(json_output, expected_output)

    @httpretty.activate(verbose=True, allow_net_connect=False)
    def test_bootstrap_not_found_error(self):
        """
        Fail reasonablly if response indicates 404 not found
        """

        callback = self.create_bootstrap_mock_callback(404, {})

        httpretty.register_uri(
            httpretty.POST,
            self.mock_uri,
            body=callback,
        )

        runner = CliRunner()
        result = runner.invoke(cli, self.default_cli_args)

        self.assertEqual(result.exit_code, 0, result.output)

        json_output = json.loads(result.output)
        expected_output = json.loads(open("tests/testdata/initial-admin-responses/not_found_error.json", "r").read())
        self.assertEqual(json_output, expected_output)

    @httpretty.activate(verbose=True, allow_net_connect=False)
    def test_bootstrap_forbidden_error(self):
        """
        Fail reasonably if response indicates a forbidden error
        """

        callback = self.create_bootstrap_mock_callback(403, {})

        httpretty.register_uri(
            httpretty.POST,
            self.mock_uri,
            body=callback,
        )

        runner = CliRunner()
        result = runner.invoke(cli, self.default_cli_args)

        self.assertEqual(result.exit_code, 0, result.output)
        json_output = json.loads(result.output)
        expected_output = json.loads(open("tests/testdata/initial-admin-responses/forbidden_error.json", "r").read())

        self.assertEqual(json_output, expected_output)

    @httpretty.activate(verbose=True, allow_net_connect=False)
    def test_bootstrap_unauthorized(self):
        """
        Fail reasonably if response indicates that request is unauthorized
        """

        callback = self.create_bootstrap_mock_callback(401, {})

        httpretty.register_uri(
            httpretty.POST,
            self.mock_uri,
            body=callback,
        )

        runner = CliRunner()
        result = runner.invoke(cli, self.default_cli_args)

        self.assertEqual(result.exit_code, 0, result.output)

        json_output = json.loads(result.output)
        expected_output = json.loads(open("tests/testdata/initial-admin-responses/unauthorized_error.json", "r").read())

        self.assertEqual(json_output, expected_output)

    def test_bootstrap_help(self):
        """
        Help parameter should complete without erroring
        """

        runner = CliRunner()
        result = runner.invoke(cli, ["bootstrap", "--help"])
        self.assertEqual(result.exit_code, 0, result.output)

    def test_boostrap_invalid_jwt_path(self):
        """
        Fail reasonably if jwt does not exist at provided path
        """

        runner = CliRunner()
        result = runner.invoke(cli, ["bootstrap", "--server", "http://host:port", "--jwt-keypath", "this/is/invalid"])
        self.assertEqual(result.exit_code, 1, result.output)
        self.assertEqual(result.output, "Error: Keypath does not exist.\n")

    def test_bootstrap_invalid_server(self):
        """
        Fail reasonably if server URL is formatted incorrectly
        """

        runner = CliRunner()
        result = runner.invoke(cli, ["bootstrap", "--server", "123.some.ip.address", "--jwt-keypath", self.jwt_keypath])
        self.assertEqual(result.exit_code, 1, result.output)
        self.assertEqual(
            result.output, "Error: Server URL expected to begin with transfer protocol (ex. http/https).\n"
        )

    def test_boostrap_missing_jwt_option(self):
        """
        If jwt keyfile is not specified, it needs to be set using an environment variable
        """
        runner = CliRunner()
        result = runner.invoke(cli, ["bootstrap", "--server", "http://a_server"])
        self.assertEqual(result.exit_code, 1, result.output)
        self.assertEqual(
            result.output, "Error: Must specify secret key using either a keyfile or environment variable.\n"
        )

    def test_bootstrap_conflicting_jwt_option(self):
        """
        If jwt keyfile is specified, it cannot also be set using an environment variable
        """

        os.environ[SECRET_KEY_ENV] = "a_value"
        runner = CliRunner()
        result = runner.invoke(cli, self.default_cli_args)
        self.assertEqual(result.exit_code, 1, result.output)
        self.assertEqual(
            result.output, "Error: Cannot specify secret key using both a keyfile and environment variable.\n"
        )

        del os.environ[SECRET_KEY_ENV]

    def test_bootstrap_invalid_env_secret_key(self):
        """
        If jwt env variable is specified, it needs to be a valid base64-encoded value
        """

        os.environ[SECRET_KEY_ENV] = "a_value"
        runner = CliRunner()
        result = runner.invoke(cli, ["bootstrap", "--server", "http://a_server"])
        self.assertEqual(result.exit_code, 1, result.output)
        self.assertEqual(
            result.output,
            "Error: Unable to decode base64 data from environment variable: CONNECT_BOOTSTRAP_SECRETKEY\n",
        )

        del os.environ[SECRET_KEY_ENV]

    @httpretty.activate(verbose=True, allow_net_connect=False)
    def test_bootstrap_raw_output(self):
        """
        Verify we can get the API key as raw output
        """

        expected_api_key = "apikey123"
        callback = self.create_bootstrap_mock_callback(200, {"api_key": expected_api_key})

        httpretty.register_uri(
            httpretty.POST,
            self.mock_uri,
            body=callback,
        )

        runner = CliRunner()
        result = runner.invoke(cli, self.default_cli_args + ["--raw"])

        self.assertEqual(result.exit_code, 0, result.output)

        self.assertEqual(result.output, expected_api_key + "\n")

    @httpretty.activate(verbose=True, allow_net_connect=False)
    def test_boostrap_raw_output_nonsuccess(self):
        """
        Verify behavior on non-200 response
        """

        callback = self.create_bootstrap_mock_callback(500, {})

        httpretty.register_uri(httpretty.POST, self.mock_uri, body=callback)

        runner = CliRunner()
        result = runner.invoke(cli, self.default_cli_args + ["--raw"])

        self.assertEqual(result.exit_code, 0, result.output)

        self.assertEqual(result.output, "\n")<|MERGE_RESOLUTION|>--- conflicted
+++ resolved
@@ -322,16 +322,12 @@
             space_id = 917733 if project_application_id else None
             parsed_request = _load_json(request.body)
             try:
-<<<<<<< HEAD
-                assert parsed_request == {"name": "myapp", "space": space_id, "project": project_id, "visibility": "public"}
-=======
                 assert parsed_request == {
                     "name": "myapp",
                     "space": space_id,
                     "project": project_id,
                     "application_type": "connect",
                 }
->>>>>>> b1f8b4e7
             except AssertionError as e:
                 return _error_to_response(e)
             return [
