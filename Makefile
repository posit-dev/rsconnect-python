VERSION := $(shell python -m setuptools_scm)
HOSTNAME := $(shell hostname)
S3_PREFIX := s3://rstudio-connect-downloads/connect/rsconnect-python

BDIST_WHEEL := dist/rsconnect_python-$(VERSION)-py2.py3-none-any.whl

RUNNER = docker run \
  -it --rm \
  -v $(PWD):/rsconnect \
  -w /rsconnect \
  rsconnect-python:$* \
  bash -c

TEST_COMMAND ?= ./scripts/runtests
SHELL_COMMAND ?= bash

ifneq ($(GITHUB_RUN_ID),)
	RUNNER = bash -c
endif

TEST_ENV =
TEST_ENV += CONNECT_CONTENT_BUILD_DIR="rsconnect-build-test"

ifneq ($(CONNECT_SERVER),)
  TEST_ENV += CONNECT_SERVER=$(CONNECT_SERVER)
endif
ifneq ($(CONNECT_API_KEY),)
  TEST_ENV += CONNECT_API_KEY=$(CONNECT_API_KEY)
endif

# NOTE: See the `dist` target for why this exists.
SOURCE_DATE_EPOCH := $(shell date +%s)
export SOURCE_DATE_EPOCH

.PHONY: all-tests
all-tests: all-images test-3.8 test-3.9 test-3.10 test-3.11 test-3.12

.PHONY: all-images
all-images: image-3.8 image-3.9 image-3.10 image-3.11 image-3.12

image-%:
	docker build -t rsconnect-python:$* --build-arg BASE_IMAGE=python:$*-slim .

shell-%:
	$(RUNNER) '$(SHELL_COMMAND)'

test-%:
	PYTHON_VERSION=$* $(RUNNER) '$(TEST_ENV) $(TEST_COMMAND)'

fmt-%:
	$(RUNNER) 'black .'

.PHONY: .fmt-unsupported
.fmt-unsupported:
	@echo ERROR: This python version cannot run the fmting tools
	@exit 1

lint-%:
	$(RUNNER) 'black --check --diff rsconnect/'
	$(RUNNER) 'flake8 rsconnect/'
	$(RUNNER) 'flake8 tests/'
	# Temporarily use leading '-' so it will continue even if pyright finds issues.
	-$(RUNNER) 'pyright rsconnect/'

.PHONY: .lint-unsupported
.lint-unsupported:
	@echo ERROR: This python version cannot run the linting tools
	@exit 1

.PHONY: clean
clean:
	$(RM) -r \
		./.coverage \
		./.pytest_cache \
		./build \
		./dist \
		./htmlcov \
		./rsconnect_python.egg-info

.PHONY: clean-stores
clean-stores:
	@find . -name "rsconnect-python" | xargs rm -rf

.PHONY: shell
shell: RUNNER = bash -c
shell: shell-3.8

.PHONY: test
test: RUNNER = bash -c
test: test-3.8

.PHONY: lint
lint: RUNNER = bash -c
lint: lint-3.8

.PHONY: fmt
fmt: RUNNER = bash -c
fmt: fmt-3.8

.PHONY: docs
docs:
	$(MAKE) -C docs VERSION=$(VERSION)

.PHONY: version
version:
	@echo $(VERSION)

# NOTE: Wheels won't get built if _any_ file it tries to touch has a timestamp
# before 1980 (system files) so the $(SOURCE_DATE_EPOCH) current timestamp is
# exported as a point of reference instead.
.PHONY: dist
dist:
	pip wheel --no-deps -w dist .
	twine check $(BDIST_WHEEL)
	rm -vf dist/*.egg
	@echo "::set-output name=whl::$(BDIST_WHEEL)"
	@echo "::set-output name=whl_basename::$(notdir $(BDIST_WHEEL))"

.PHONY: dist-install
dist-install: dist
	pip install $(BDIST_WHEEL)

.PHONY: sync-to-s3
sync-to-s3:
	aws s3 cp --acl bucket-owner-full-control \
		$(BDIST_WHEEL) \
		$(S3_PREFIX)/$(VERSION)/$(notdir $(BDIST_WHEEL))

.PHONY: sync-latest-to-s3
sync-latest-to-s3:
	aws s3 cp --acl bucket-owner-full-control \
		--cache-control max-age=0 \
		$(BDIST_WHEEL) \
		$(S3_PREFIX)/latest/rsconnect_python-latest-py2.py3-none-any.whl

.PHONY: sync-latest-docs-to-s3
sync-latest-docs-to-s3:
	aws s3 sync --acl bucket-owner-full-control \
		--cache-control max-age=0 \
		docs/site/ \
		$(S3_PREFIX)/latest/docs/

.PHONY: promote-docs-in-s3
promote-docs-in-s3:
	aws s3 sync --delete --acl bucket-owner-full-control \
		--cache-control max-age=300 \
		docs/site/ \
		s3://docs.rstudio.com/rsconnect-python/

RSC_API_KEYS=vetiver-testing/rsconnect_api_keys.json

dev:
	docker compose up -d
<<<<<<< HEAD
	vetiver-testing/wait_for_connect.sh
=======
	# Docker compose needs a little time to start up
	sleep 4
>>>>>>> 550b3733
	docker compose exec -T rsconnect bash < vetiver-testing/setup-rsconnect/add-users.sh
	python vetiver-testing/setup-rsconnect/dump_api_keys.py $(RSC_API_KEYS)

dev-stop:
	docker compose down
	rm -f $(RSC_API_KEYS)<|MERGE_RESOLUTION|>--- conflicted
+++ resolved
@@ -151,12 +151,7 @@
 
 dev:
 	docker compose up -d
-<<<<<<< HEAD
 	vetiver-testing/wait_for_connect.sh
-=======
-	# Docker compose needs a little time to start up
-	sleep 4
->>>>>>> 550b3733
 	docker compose exec -T rsconnect bash < vetiver-testing/setup-rsconnect/add-users.sh
 	python vetiver-testing/setup-rsconnect/dump_api_keys.py $(RSC_API_KEYS)
 
