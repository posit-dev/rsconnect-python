--- conflicted
+++ resolved
@@ -476,13 +476,9 @@
 don't need to do anything special. You can test this out with the `details` command:
 
 ```bash
-<<<<<<< HEAD
 rsconnect details \
     --api-key my-api-key \
     --server https://connect.example.org:3939
-=======
-rsconnect details --api-key my-api-key --server https://connect.example.org
->>>>>>> 619e2f09
 ```
 
 If this fails with a TLS Certificate Validation error, then you have two options.
@@ -662,7 +658,6 @@
 metadata for each content item that meets the search criteria.
 
 ```bash
-<<<<<<< HEAD
 rsconnect content search --help
 # Usage: rsconnect content search [OPTIONS]
 
@@ -725,70 +720,6 @@
 #   },
 #   ...
 # ]
-=======
-$ rsconnect content search --help
-Usage: rsconnect content search [OPTIONS]
-
-Options:
-  -n, --name TEXT                 The nickname of the Posit Connect server.
-  -s, --server TEXT               The URL for the Posit Connect server.
-  -k, --api-key TEXT              The API key to use to authenticate with
-                                  Posit Connect.
-
-  -i, --insecure                  Disable TLS certification/host validation.
-  -c, --cacert FILENAME           The path to trusted TLS CA certificates.
-  --published                     Search only published content.
-  --unpublished                   Search only unpublished content.
-  --content-type [unknown|shiny|rmd-static|rmd-shiny|static|api|tensorflow-saved-model|jupyter-static|python-api|python-dash|python-streamlit|python-bokeh|python-fastapi|quarto-shiny|quarto-static]
-                                  Filter content results by content type.
-  --r-version VERSIONSEARCHFILTER
-                                  Filter content results by R version.
-  --py-version VERSIONSEARCHFILTER
-                                  Filter content results by Python version.
-  --title-contains TEXT           Filter content results by title.
-  --order-by [created|last_deployed]
-                                  Order content results.
-  -v, --verbose                   Print detailed messages.
-  --help                          Show this message and exit.
-
-$ rsconnect content search
-[
-  {
-    "max_conns_per_process": null,
-    "content_category": "",
-    "load_factor": null,
-    "cluster_name": "Local",
-    "description": "",
-    "bundle_id": "142",
-    "image_name": null,
-    "r_version": null,
-    "content_url": "https://connect.example.org/content/4ffc819c-065c-420c-88eb-332db1133317/",
-    "connection_timeout": null,
-    "min_processes": null,
-    "last_deployed_time": "2021-12-02T18:09:11Z",
-    "name": "logs-api-python",
-    "title": "logs-api-python",
-    "created_time": "2021-07-19T19:17:32Z",
-    "read_timeout": null,
-    "guid": "4ffc819c-065c-420c-88eb-332db1133317",
-    "parameterized": false,
-    "run_as": null,
-    "py_version": "3.8.2",
-    "idle_timeout": null,
-    "app_role": "owner",
-    "access_type": "acl",
-    "app_mode": "python-api",
-    "init_timeout": null,
-    "id": "18",
-    "quarto_version": null,
-    "dashboard_url": "https://connect.example.org/connect/#/apps/4ffc819c-065c-420c-88eb-332db1133317",
-    "run_as_current_user": false,
-    "owner_guid": "edf26318-0027-4d9d-bbbb-54703ebb1855",
-    "max_processes": null
-  },
-  ...
-]
->>>>>>> 619e2f09
 ```
 
 See [this section](#searching-for-content) for more comprehensive usage examples
@@ -885,7 +816,6 @@
 build all "tracked" content that has the status `NEEDS_BUILD`.
 
 ```bash
-<<<<<<< HEAD
 rsconnect content build run
 # [INFO] 2021-12-14T13:02:45-0500 Initializing ContentBuildStore for https://connect.example.org:3939
 # [INFO] 2021-12-14T13:02:45-0500 Starting content build (https://connect.example.org:3939)...
@@ -896,25 +826,12 @@
 # [INFO] 2021-12-14T13:02:55-0500 1/1 content builds completed in 0:00:10
 # [INFO] 2021-12-14T13:02:55-0500 Success = 1, Error = 0
 # [INFO] 2021-12-14T13:02:55-0500 Content build complete.
-=======
-$ rsconnect content build run
-[INFO] 2021-12-14T13:02:45-0500 Initializing ContentBuildStore for https://connect.example.org
-[INFO] 2021-12-14T13:02:45-0500 Starting content build (https://connect.example.org)...
-[INFO] 2021-12-14T13:02:45-0500 Starting build: 4ffc819c-065c-420c-88eb-332db1133317
-[INFO] 2021-12-14T13:02:50-0500 Running = 1, Pending = 0, Success = 0, Error = 0
-[INFO] 2021-12-14T13:02:50-0500 Build succeeded: 4ffc819c-065c-420c-88eb-332db1133317
-[INFO] 2021-12-14T13:02:55-0500 Running = 0, Pending = 0, Success = 1, Error = 0
-[INFO] 2021-12-14T13:02:55-0500 1/1 content builds completed in 0:00:10
-[INFO] 2021-12-14T13:02:55-0500 Success = 1, Error = 0
-[INFO] 2021-12-14T13:02:55-0500 Content build complete.
->>>>>>> 619e2f09
 ```
 
 Sometimes content builds will fail and require debugging by the publisher or administrator.
 Use the `rsconnect content build ls` to identify content builds that resulted in errors
 and inspect the build logs with the `rsconnect content build logs` subcommand.
 
-<<<<<<< HEAD
 ```bash
 rsconnect content build ls --status ERROR
 # [INFO] 2021-12-14T13:07:32-0500 Initializing ContentBuildStore for https://connect.example.org:3939
@@ -952,45 +869,6 @@
 # Building Python API...
 # Cannot find compatible environment: no compatible Local environment with Python version 3.9.5
 # Task failed. Task exited with status 1.
-=======
-```
-$ rsconnect content build ls --status ERROR
-[INFO] 2021-12-14T13:07:32-0500 Initializing ContentBuildStore for https://connect.example.org
-[
-  {
-    "rsconnect_build_status": "ERROR",
-    "last_deployed_time": "2021-12-02T18:09:11Z",
-    "owner_guid": "edf26318-0027-4d9d-bbbb-54703ebb1855",
-    "rsconnect_last_build_log": "/Users/david/code/posit/rsconnect-python/rsconnect-build/logs/connect_example_org_3939/4ffc819c-065c-420c-88eb-332db1133317/pZoqfBoi6BgpKde5.log",
-    "guid": "4ffc819c-065c-420c-88eb-332db1133317",
-    "rsconnect_build_task_result": {
-      "user_id": 1,
-      "error": "Cannot find compatible environment: no compatible Local environment with Python version 3.9.5",
-      "code": 1,
-      "finished": true,
-      "result": {
-        "data": "An error occurred while building the content",
-        "type": "build-failed-error"
-      },
-      "id": "pZoqfBoi6BgpKde5"
-    },
-    "dashboard_url": "https://connect.example.org/connect/#/apps/4ffc819c-065c-420c-88eb-332db1133317",
-    "name": "logs-api-python",
-    "title": "logs-api-python",
-    "content_url": "https://connect.example.org/content/4ffc819c-065c-420c-88eb-332db1133317/",
-    "bundle_id": "141",
-    "rsconnect_last_build_time": "2021-12-14T18:07:16Z",
-    "created_time": "2021-07-19T19:17:32Z",
-    "app_mode": "python-api"
-  }
-]
-
-$ rsconnect content build logs --guid 4ffc819c-065c-420c-88eb-332db1133317
-[INFO] 2021-12-14T13:09:27-0500 Initializing ContentBuildStore for https://connect.example.org
-Building Python API...
-Cannot find compatible environment: no compatible Local environment with Python version 3.9.5
-Task failed. Task exited with status 1.
->>>>>>> 619e2f09
 ```
 
 ## Common Usage Examples
@@ -1116,13 +994,9 @@
 > This feature **requires Python version 3.6 or higher**.
 
 ```bash
-<<<<<<< HEAD
 rsconnect bootstrap \
     --server https://connect.example.org:3939 \
     --jwt-keypath /path/to/secret.key
-=======
-$ rsconnect bootstrap --server https://connect.example.org --jwt-keypath /path/to/secret.key
->>>>>>> 619e2f09
 ```
 
 A full description on how to use `rsconnect bootstrap` in a provisioning workflow is provided in the Connect administrator guide's 
