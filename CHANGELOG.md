# Changelog
All notable changes to this project will be documented in this file.

The format is based on [Keep a Changelog](https://keepachangelog.com/en/1.0.0/),
and this project adheres to [Semantic Versioning](https://semver.org/spec/v2.0.0.html).

<<<<<<< HEAD
## Unreleased

### Added
- The `CONNECT_REQUEST_TIMEOUT` environment variable, which configures the request timeout for all blocking HTTP and HTTPS operations. This value translates into seconds (e.g., `CONNECT_REQUEST_TIMEOUT=60` is equivalent to 60 seconds.) By default, this value is 300. 
- Added `deploy voila` command to deploy Jupyter Voila notebooks. 
=======
## [1.15.0] - 2023-03-15

### Added
- Added `deploy voila` command to deploy Jupyter Voila notebooks. See the [user documentation](https://docs.posit.co/connect/user/publishing-cli-notebook/#interactive-voila-deployment)
    for more information.
>>>>>>> 85741605

### Changed
- `deploy html` was refactored. Its behavior is described below.

#### Deploying HTML
Specifying a directory in the path will result in that entire directory*, subdirectories, and sub contents included in the deploy bundle. The entire directory is included whether or not an entrypoint was supplied


e.g.
using the following directory,
```
├─ my_project/
│ ├─ index.html
│ ├─ second.html
```
and the following command:
```
rsconnect deploy html -n local my_project
```
or this command:
```
rsconnect deploy html -n local my_project -e my_project/index.html
```
we will have a bundle which includes both `index.html` and `second.html`

- specifying a file in the path will result in that file* - not the entire directory - included in the deploy bundle

e.g.
using the following directory,
```
├─ my_project/
│ ├─ index.html
│ ├─ second.html
```
and the following command:
```
rsconnect deploy html -n local my_project/second.html
```
we will have a bundle which includes `second.html`

- a note regarding entrypiont
    - providing an entrypoint is optional if there's an `index.html` inside the project directory, or if there's a *single* html file in the project directory.
    - if there are multiple html files in the project directory and it contains no `index.html`, we will get an exception when deploying that directory unless an entrypoint is specified.

- if we want to specify an entrypint, and we are executing the deploy command outside a project folder, we must specify the full path of the entrypoint:

```
rsconnect deploy html -n local my_project -e my_project/second.html
```

- if we want to specify an entrypint,  and we are executing the deploy command inside the project folder, we can abbreviate the entrypoint, like so:
```
cd my_project
rsconnect deploy html -n local ./ -e second.html
```


*Plus the manifest & other necessary files needed for the bundle to work on Connect.

## [1.14.1] - 2023-02-09

### Fixed

- Extra files were not being included in certain deploy and write-manifest commands.
 
### Added

- The `--cacert` option now supports certificate files encoded in the Distinguished Encoding Rules (DER) binary format. Certificate files with DER encoding must end in a `.cer` or `.der` suffix.
- The `--python` option now provides additional user guidance when an invalid path is provided.

### Changed

- The `--cacert` option now requires that Privacy Enhanced Mail (PEM) formatted certificate files end in a `.ca-bundle`, `.crt`, `.key`, or `.pem` suffix. 

## [1.14.0] - 2023-01-19

### Changed
- You can now redeploy to a content with an "unknown" app mode. A content item's app mode is "unknown" if it was created, but never deployed to, or its deployment failed before an app mode could be determined.

### Removed

- Python 3.5 & 3.6 support.

- `rsconnect-python` no longer considers the `RETICULATE_PYTHON` environment variable.
  In environments where `RETICULATE_PYTHON` is set outside a project context (e.g. by a Posit Workbench administrator),
  attempting to deploy content or write manifests in projects using virtual environments required explicitly setting `--python /path/to/virtualenv/python`.
  Removing `RETICULATE_PYTHON` detection should simplify the use of the CLI in this case.

## [1.13.0] - 2022-12-02

### Added
- When running rsconnect bootstrap, you can now specify the jwt secret using the CONNECT_BOOTSTRAP_SECRETKEY environment variable. 

### Changed
- Update pip_freeze to use `pip freeze` since Connect filters for valid package paths in the backend and it no longer depends on the undocumented behavior of `pip list --format=freeze`. This reverts the change made in 1.5.2.

- Renamed the deploy_html `excludes` flag to `exclude` for consistency with other deploy commands.

## [1.12.1] - 2022-11-07

### Changed
- Updated actions.py to reuse code in main, minus the CLI parts. As a result deploy_jupyter_notebook and deploy_by_manifest had their return signatures changed. They now return None.

## [1.12.0] - 2022-10-26

### Added
- You can now use the new rsconnect bootstrap command to programmatically provision an initial administrator api key on a fresh Connect instance. This requires RStudio Connect release 2022.10.0 or later and Python version >= 3.6. 

## [1.11.0] - 2022-10-12

### Added
- Add support for deployment on RStudio Cloud

### Changed
- rsconnect-python will now issue warnings if it detects environmental variables that overlap with stored credentials

## [1.10.0] - 2022-07-27

### Added
- You can now deploy Shiny for Python applications with `deploy shiny`
- In addition to deploying to Connect, you can now deploy to shinyapps.io with `deploy shiny` or `deploy manifest`
- The `add` option now supports shinyapps.io credentials.

## [1.9.0] - 2022-07-06
### Added

- You can now deploy Quarto documents in addition to Quarto projects. This
  requires RStudio Connect release 2021.08.0 or later. Use `rsconnect deploy
  quarto` to deploy, or `rsconnect write-manifest quarto` to create a manifest
  file.

### Changed

- As a prelude to setting and documenting rsconnect-python APIs, various functions in `actions` have been moved to `bundle`, or replaced with RSConnectExecutor. The moved functions now include a deprecation warning, and will be fully deprecated in a future release. 

## [1.8.1] - 2022-05-31

### Changed

Corrected changelog heading.

## [1.8.0] - 2022-05-31

### Added

- You can now set environment variables for the deployed content with the `-E` option.
  These will be passed to RStudio Connect during the deployment process,
  so they are available in your code whenever it runs within RStudio Connect.
  Requires RStudio Connect version 1.8.6 or later.

- You can now deploy Quarto projects. This requires RStudio Connect release
  2021.08.0 or later. Use `rsconnect deploy quarto` to deploy, or `rsconnect
  write-manifest quarto` to create a manifest file.

- An `image` command line option has been added to the `write-manifest` and
  `deploy` commands to specify the target image to be used on the RStudio Connect 
  server during content execution. This is only supported for the `api`, `bokeh`, `dash`, 
  `fastapi`, `notebook`, `quarto` and `streamlit` sub-commands. It is only 
  applicable if the RStudio Connect server is configured to use off-host execution.

- You can now deploy static content such as html and its associated assets with 
  `rsconnect deploy html`.

## [1.7.1] - 2022-02-15

### Added

- Publish supported python versions announcement.

## [1.7.0] - 2022-02-11

### Added

- Adds `rsconnect content` subcommands for interacting with RStudio Connect's `/v1/content`
  REST API. This allows users to search, download, and (re)build content. Users should
  note that the `rsconnect content build` subcommand requires RStudio Connect release 2021.11.1
  or later.

### Changed

- Support for Python 2.7 has been removed in this release.

## [1.6.0] - 2021-08-30

### Added

- You can now deploy FastAPI applications. This requires RStudio Connect release 2021.08.0
  or later. Use `rsconnect deploy fastapi` to deploy, or `rsconnect write-manifest fastapi`
  to create a manifest file.
- In addition to FastAPI, you can also deploy Quart, Sanic, and Falcon ASGI applications.

### Changed

- rsconnect-python will now issue a warning during deployment if there isn't a requirements.txt
  file in the deployment directory. Using a requirements file ensures consistency in the
  environment that will be created by the RStudio Connect server during deployment. This helps avoid
  unnecessary package installations and issues that can occur if rsconnect-python falls back
  to inferring packages from the local Python environment.

## [1.5.4] - 2021-07-29

### Added

- If an entrypoint is not specified with `--entrypoint`, rsconnect-python will attempt
  to choose an entrypoint file. It looks for common names (`app.py`, `application.py`,
  `main.py`, `api.py`). If there is a single python source file in the directory,
  that will be used as the entrypoint.
  rsconnect-python does not inspect the file contents to identify the object name, which must be
  one of the default names that Connect expects (`app`, `application`, `create_app`, or `make_app`).

- Ability to hide code cells when rendering Jupyter notebooks.

After setting up Connect (>=1.9.0) and rsconnect-python, the user can render a Jupyter notebook without its corresponding code cells by passing the ' hide-all-input' flag through the rsconnect cli:

```
rsconnect deploy notebook \
    --server https://connect.example.org:3939 \
    --api-key my-api-key \
    --hide-all-input \
    mynotebook.ipynb
```

To selectively hide the input of cells, the user can add a tag call 'hide_input' to the cell, then pass the ' hide-tagged-input' flag through the rsconnect cli:

```
rsconnect deploy notebook \
    --server https://connect.example.org:3939 \
    --api-key my-api-key \
    --hide-tagged-input \
    mynotebook.ipynb
```

## [1.5.3] - 2021-05-06

### Added
- Support for generating md5 file upload checksums, even if Python's `hashlib`
  was configured for FIPS mode. The fallback uses the `usedforsecurity` option which is
  available in Python 3.9 and later.


## [1.5.2] - 2021-04-02

### Added
- support for HTTPS_PROXY

### Changed
- Environments are now introspected with `pip list --format=freeze` instead of `pip freeze`,
  since the latter injects nonexistent paths into the requirements file when run in a conda environment.
  This issue started occurring when pip 20.1 added support for PEP 610 metadata.
- Conda environments contain Conda-only versions of setuptools, which are now filtered out from requirements.txt for non-Conda environments.

## [1.5.1] - 2020-11-02

### Fixed
- Python 2 encoding error when using rsconnect-jupyter to publish a notebook containing binary data.
- Preserve more details when raising exceptions.

## [1.5.0] - 2020-07-10

### Added
- support for deploying Streamlit and Bokeh applications
- improved handling of HTTP timeouts
- CI verification on macos with python3.8
- trigger [rsconnect-jupyter](https://github.com/rstudio/rsconnect-jupyter) workflow on
  successful pushes to main branch

### Changed
- default exclusion list to include common virtual environment directory names (`env`,
  `venv`, `.env`, and `.venv`)
- environment internally represented as data class instead of dict
- replace all internal "compatibility mode" references with "conda mode"
- CI moved to GitHub Actions

### Removed
- generation and publishing of `sdist` artifact

### Fixed
- explicitly set the `--to-html` option to `nbconvert` when publishing a static notebook,
  as required by the latest version of `nbconvert`


## [1.4.5] - 2020-04-10

### Changed
- provide clearer feedback when errors happen while building bundles from a manifest
- pin required versions of the `click` and `six` libraries that we use
- help text touch up

### Fixed
- output alignment under Python 2


## [1.4.4] - 2020-04-02

### Changed
- converted a traceback to a more appropriate message
- updated `CookieJar` class to support marshalling/un-marshalling
  to/from a dictionary

### Fixed
- an issue with cookie jar continuity across connections


## [1.4.3] - 2020-04-01

### Changed
- being more distinguishing between a server that's not running Connect and a credentials
  problem


## [1.4.2] - 2020-03-27

### Added
- more helpful feedback when a "requested object does not exist" error is returned by
  Connect

### Changed
- be more distinguishing between a server that's not running Connect and a credentials
  problem

### Fixed
- an issue where cookie header size could grow inappropriately (#107)
- corrected the instructions to enable auto-completion


## [1.4.1] - 2020-03-26

### Fixed
- sticky sessions so we will track deploys correctly when RStudio Connect is in an
  HA/clustered environment


## [1.4.0] - 2020-03-16

### Added
- functions in `actions` that provide the same functionality as the CLI

### Changed
- command line handling of options is more consistent across all commands
- `test` command replaced with a more broadly functional `details` command
- errors handled much more consistently and are more informative
- CLI output is more clean
- overall code has been refactored and improved for clarity, testability and stability
- all CLI help has been improved for consistency, correctness and completeness
- many documentation improvements in content and appearance


## [1.3.0] - 2020-01-07

### Added
- first release


[Unreleased]: https://github.com/rstudio/rsconnect-python/compare/1.5.0...HEAD
[1.5.0]: https://github.com/rstudio/rsconnect-python/compare/1.4.5...1.5.0
[1.4.5]: https://github.com/rstudio/rsconnect-python/compare/1.4.4...1.4.5
[1.4.4]: https://github.com/rstudio/rsconnect-python/compare/1.4.3...1.4.4
[1.4.3]: https://github.com/rstudio/rsconnect-python/compare/1.4.2...1.4.3
[1.4.2]: https://github.com/rstudio/rsconnect-python/compare/1.4.1...1.4.2
[1.4.1]: https://github.com/rstudio/rsconnect-python/compare/1.4.0...1.4.1
[1.4.0]: https://github.com/rstudio/rsconnect-python/compare/1.3.0...1.4.0
[1.3.0]: https://github.com/rstudio/rsconnect-python/releases/tag/1.3.0<|MERGE_RESOLUTION|>--- conflicted
+++ resolved
@@ -4,19 +4,16 @@
 The format is based on [Keep a Changelog](https://keepachangelog.com/en/1.0.0/),
 and this project adheres to [Semantic Versioning](https://semver.org/spec/v2.0.0.html).
 
-<<<<<<< HEAD
 ## Unreleased
 
 ### Added
 - The `CONNECT_REQUEST_TIMEOUT` environment variable, which configures the request timeout for all blocking HTTP and HTTPS operations. This value translates into seconds (e.g., `CONNECT_REQUEST_TIMEOUT=60` is equivalent to 60 seconds.) By default, this value is 300. 
-- Added `deploy voila` command to deploy Jupyter Voila notebooks. 
-=======
+
 ## [1.15.0] - 2023-03-15
 
 ### Added
 - Added `deploy voila` command to deploy Jupyter Voila notebooks. See the [user documentation](https://docs.posit.co/connect/user/publishing-cli-notebook/#interactive-voila-deployment)
     for more information.
->>>>>>> 85741605
 
 ### Changed
 - `deploy html` was refactored. Its behavior is described below.
