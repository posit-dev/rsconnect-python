--- conflicted
+++ resolved
@@ -27,15 +27,12 @@
   recognized filename patterns, the file patterns `app-*.py`, `app_*.py`, `*-app.py`,
   and `*_app.py` are now considered. However, if the directory contains more than
   one file matching these new patterns, you must provide rsconnect-python with an
-  explicit `--entrypoint` argument.
-<<<<<<< HEAD
-- Added the `deploy flask` command.
-- Added the `write-manifest flask` command.
-=======
+  explicit `--entrypoint` argument.\
 - Added a new verbose logging level. Specifying `-v` on the command line uses this
   new level. Currently this will cause filenames to be logged as they are added to
   a bundle. To enable maximum verbosity (debug level), use `-vv`.
->>>>>>> 0c1c7e8d
+- Added the `deploy flask` command.
+- Added the `write-manifest flask` command.
 
 ## [1.20.0] - 2023-09-11
 
