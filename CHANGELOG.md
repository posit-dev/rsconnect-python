# Changelog
All notable changes to this project will be documented in this file.

The format is based on [Keep a Changelog](https://keepachangelog.com/en/1.0.0/),
and this project adheres to [Semantic Versioning](https://semver.org/spec/v2.0.0.html).
## Unreleased

### Fixed
- The `https_proxy` environment variable is recognized as a synonym for
  `HTTPS_PROXY`.
- When adding a new server, the initial request now includes an
  Authorization header containing the API key. This is needed
  for Connect installations behind a proxy that only passes
  authenticated requests.
- Common environment directories (`env, venv, .env, .venv`) are no longer
  excluded by name. Environments are detected by the presence of a python
  executable in `bin` or `Scripts` and excluded.

### Added
- Added support for the `no_proxy` or `NO_PROXY` environment variables to specify
  hosts that should not be accessed via proxy server. It's a comma-separated list
  of host or domain suffixes. For example, specifying `example.com` will
  bypass the proxy for example.com, host.example.com, etc.
- If an entrypoint is not specified with `--entrypoint`, rsconnect-python will try
  harder than before to choose an entrypoint file. In addition to the previously
  recognized filename patterns, the file patterns `app-*.py`, `app_*.py`, `*-app.py`,
  and `*_app.py` are now considered. However, if the directory contains more than
  one file matching these new patterns, you must provide rsconnect-python with an
  explicit `--entrypoint` argument.
<<<<<<< HEAD
- Added support for deploying directly from remote git repositories. Only
  Connect server targets are supported, and the Connect server must have git
  configured with access to your git repositories. See the
  [Connect administrator guide](https://docs.posit.co/connect/admin/content-management/git-backed/)
  and
  [Connect user guide](https://docs.posit.co/connect/user/git-backed/) for details.
=======
- Added a new verbose logging level. Specifying `-v` on the command line uses this
  new level. Currently this will cause filenames to be logged as they are added to
  a bundle. To enable maximum verbosity (debug level), use `-vv`.

### Changed
- Removing experimental support for Conda. Connect does not support restoring Conda environments.
>>>>>>> a1134fde

## [1.20.0] - 2023-09-11

### Fixed
- Python virtualenvs are now detected in Windows environments, and are automatically
  excluded from the uploaded bundle.
- Error deploying to shinyapps.io when `--app-id` is provided [#464](https://github.com/rstudio/rsconnect-python/issues/464).

### Added

- Add `--disable-env-management`, `--disable-env-management-py` and `--disable-env-management-r` flags for all content types
  that support environment restores. These flags indicate to Connect that the user is responsible for Python/R package
  installation, and Connect should not install packages during the build. The Python/R packages must still be available in the runtime
  environment in order to run the content. This is especially useful if off-host execution is enabled when the execution environment
  (specified by `--image`) already contains the required packages. Requires Posit Connect `>=2023.07.0`.

## [1.19.1] - 2023-08-01

### Added
- Failed deploys to shinyapps.io will now output build logs. Posit Cloud application deploys will also output build logs once supported server-side.
- Redeploy to Posit Cloud from a project now correctly associates the content with that project.

## [1.19.0] - 2023-07-12

### Added

- The `CONNECT_TASK_TIMEOUT` environment variable, which configures the timeout for [task based operations](https://docs.posit.co/connect/api/#get-/v1/tasks/-id-). This value translates into seconds (e.g., `CONNECT_TASK_TIMEOUT=60` is equivalent to 60 seconds.) By default, this value is set to 86,400 seconds (e.g., 24 hours).
- Deploys for Posit Cloud now support Quarto source files or projects with `markdown` or `jupyter` engines.


## [1.18.0] - 2023-06-27

### Added
- Deploys for Posit Cloud and shinyapps.io now accept the `--visibility` flag.

### Changed
- Removes redundant client-side compatibility checks in favor of server-side compatibility checks when deploying Python content. Note that the error handling may differ between versions of Connect. See Connect release notes for additional details regarding compatibility.

## [1.17.1] - 2023-05-25

### Fixed
- Shiny app deployment fails when static content is present in the app [#373](https://github.com/rstudio/rsconnect-python/issues/373).

## [1.17.0] - 2023-05-12

### Added
- `deploy html` and `deploy manifest` now support deployment to Posit Cloud.

- Added `system caches list` and `system caches delete` commands which allow administrators to enumerate and delete R and Python runtime caches from Connect servers [#384](https://github.com/rstudio/rsconnect-python/pull/384). Read more about the feature in our [docs](https://docs.posit.co/connect/admin/server-management/runtime-caches/).

### Changed
- Cloud deployments accept the content id instead of application id in the --app-id field.
- The `app_id` field in application store files also stores the content id instead of the application id.
- Application store files include a `version` field, set to 1 for this release.

### Fixed
- cacert read error when adding/updating a server [#403](https://github.com/rstudio/rsconnect-python/issues/403).
- getdefaultlocale no longer work with newer versions of Python [#397](https://github.com/rstudio/rsconnect-python/issues/397) [#399](https://github.com/rstudio/rsconnect-python/issues/399).
- extra files not being included in write-manifest [#416](https://github.com/rstudio/rsconnect-python/issues/416).

## [1.16.0] - 2023-03-27

### Added
- The `CONNECT_REQUEST_TIMEOUT` environment variable, which configures the request timeout for all blocking HTTP and HTTPS operations. This value translates into seconds (e.g., `CONNECT_REQUEST_TIMEOUT=60` is equivalent to 60 seconds.) By default, this value is 300.

### Fixed

- Extra files were not being included in deploy Voila.

- Error message to indicate the Python also has to be configured in Connect.

## [1.15.0] - 2023-03-15

### Added
- Added `deploy voila` command to deploy Jupyter Voila notebooks. See the [user documentation](https://docs.posit.co/connect/user/publishing-cli-notebook/#interactive-voila-deployment)
    for more information.

### Changed
- `deploy html` was refactored. Its behavior is described below.

#### Deploying HTML
Specifying a directory in the path will result in that entire directory*, subdirectories, and sub contents included in the deploy bundle. The entire directory is included whether or not an entrypoint was supplied


e.g.
using the following directory,
```
├─ my_project/
│ ├─ index.html
│ ├─ second.html
```
and the following command:
```
rsconnect deploy html -n local my_project
```
or this command:
```
rsconnect deploy html -n local my_project -e my_project/index.html
```
we will have a bundle which includes both `index.html` and `second.html`

- specifying a file in the path will result in that file* - not the entire directory - included in the deploy bundle

e.g.
using the following directory,
```
├─ my_project/
│ ├─ index.html
│ ├─ second.html
```
and the following command:
```
rsconnect deploy html -n local my_project/second.html
```
we will have a bundle which includes `second.html`

- a note regarding entrypiont
    - providing an entrypoint is optional if there's an `index.html` inside the project directory, or if there's a *single* html file in the project directory.
    - if there are multiple html files in the project directory and it contains no `index.html`, we will get an exception when deploying that directory unless an entrypoint is specified.

- if we want to specify an entrypint, and we are executing the deploy command outside a project folder, we must specify the full path of the entrypoint:

```
rsconnect deploy html -n local my_project -e my_project/second.html
```

- if we want to specify an entrypint,  and we are executing the deploy command inside the project folder, we can abbreviate the entrypoint, like so:
```
cd my_project
rsconnect deploy html -n local ./ -e second.html
```


*Plus the manifest & other necessary files needed for the bundle to work on Connect.

## [1.14.1] - 2023-02-09

### Fixed

- Extra files were not being included in certain deploy and write-manifest commands.

### Added

- The `--cacert` option now supports certificate files encoded in the Distinguished Encoding Rules (DER) binary format. Certificate files with DER encoding must end in a `.cer` or `.der` suffix.
- The `--python` option now provides additional user guidance when an invalid path is provided.

### Changed

- The `--cacert` option now requires that Privacy Enhanced Mail (PEM) formatted certificate files end in a `.ca-bundle`, `.crt`, `.key`, or `.pem` suffix.

## [1.14.0] - 2023-01-19

### Changed
- You can now redeploy to a content with an "unknown" app mode. A content item's app mode is "unknown" if it was created, but never deployed to, or its deployment failed before an app mode could be determined.

### Removed

- Python 3.5 & 3.6 support.

- `rsconnect-python` no longer considers the `RETICULATE_PYTHON` environment variable.
  In environments where `RETICULATE_PYTHON` is set outside a project context (e.g. by a Posit Workbench administrator),
  attempting to deploy content or write manifests in projects using virtual environments required explicitly setting `--python /path/to/virtualenv/python`.
  Removing `RETICULATE_PYTHON` detection should simplify the use of the CLI in this case.

## [1.13.0] - 2022-12-02

### Added
- When running rsconnect bootstrap, you can now specify the jwt secret using the CONNECT_BOOTSTRAP_SECRETKEY environment variable.

### Changed
- Update pip_freeze to use `pip freeze` since Connect filters for valid package paths in the backend and it no longer depends on the undocumented behavior of `pip list --format=freeze`. This reverts the change made in 1.5.2.

- Renamed the deploy_html `excludes` flag to `exclude` for consistency with other deploy commands.

## [1.12.1] - 2022-11-07

### Changed
- Updated actions.py to reuse code in main, minus the CLI parts. As a result deploy_jupyter_notebook and deploy_by_manifest had their return signatures changed. They now return None.

## [1.12.0] - 2022-10-26

### Added
- You can now use the new rsconnect bootstrap command to programmatically provision an initial administrator api key on a fresh Connect instance. This requires RStudio Connect release 2022.10.0 or later and Python version >= 3.6.

## [1.11.0] - 2022-10-12

### Added
- Add support for deployment on RStudio Cloud

### Changed
- rsconnect-python will now issue warnings if it detects environmental variables that overlap with stored credentials

## [1.10.0] - 2022-07-27

### Added
- You can now deploy Shiny for Python applications with `deploy shiny`
- In addition to deploying to Connect, you can now deploy to shinyapps.io with `deploy shiny` or `deploy manifest`
- The `add` option now supports shinyapps.io credentials.

## [1.9.0] - 2022-07-06
### Added

- You can now deploy Quarto documents in addition to Quarto projects. This
  requires RStudio Connect release 2021.08.0 or later. Use `rsconnect deploy
  quarto` to deploy, or `rsconnect write-manifest quarto` to create a manifest
  file.

### Changed

- As a prelude to setting and documenting rsconnect-python APIs, various functions in `actions` have been moved to `bundle`, or replaced with RSConnectExecutor. The moved functions now include a deprecation warning, and will be fully deprecated in a future release.

## [1.8.1] - 2022-05-31

### Changed

Corrected changelog heading.

## [1.8.0] - 2022-05-31

### Added

- You can now set environment variables for the deployed content with the `-E` option.
  These will be passed to RStudio Connect during the deployment process,
  so they are available in your code whenever it runs within RStudio Connect.
  Requires RStudio Connect version 1.8.6 or later.

- You can now deploy Quarto projects. This requires RStudio Connect release
  2021.08.0 or later. Use `rsconnect deploy quarto` to deploy, or `rsconnect
  write-manifest quarto` to create a manifest file.

- An `image` command line option has been added to the `write-manifest` and
  `deploy` commands to specify the target image to be used on the RStudio Connect
  server during content execution. This is only supported for the `api`, `bokeh`, `dash`,
  `fastapi`, `notebook`, `quarto` and `streamlit` sub-commands. It is only
  applicable if the RStudio Connect server is configured to use off-host execution.

- You can now deploy static content such as html and its associated assets with
  `rsconnect deploy html`.

## [1.7.1] - 2022-02-15

### Added

- Publish supported python versions announcement.

## [1.7.0] - 2022-02-11

### Added

- Adds `rsconnect content` subcommands for interacting with RStudio Connect's `/v1/content`
  REST API. This allows users to search, download, and (re)build content. Users should
  note that the `rsconnect content build` subcommand requires RStudio Connect release 2021.11.1
  or later.

### Changed

- Support for Python 2.7 has been removed in this release.

## [1.6.0] - 2021-08-30

### Added

- You can now deploy FastAPI applications. This requires RStudio Connect release 2021.08.0
  or later. Use `rsconnect deploy fastapi` to deploy, or `rsconnect write-manifest fastapi`
  to create a manifest file.
- In addition to FastAPI, you can also deploy Quart, Sanic, and Falcon ASGI applications.

### Changed

- rsconnect-python will now issue a warning during deployment if there isn't a requirements.txt
  file in the deployment directory. Using a requirements file ensures consistency in the
  environment that will be created by the RStudio Connect server during deployment. This helps avoid
  unnecessary package installations and issues that can occur if rsconnect-python falls back
  to inferring packages from the local Python environment.

## [1.5.4] - 2021-07-29

### Added

- If an entrypoint is not specified with `--entrypoint`, rsconnect-python will attempt
  to choose an entrypoint file. It looks for common names (`app.py`, `application.py`,
  `main.py`, `api.py`). If there is a single python source file in the directory,
  that will be used as the entrypoint.
  rsconnect-python does not inspect the file contents to identify the object name, which must be
  one of the default names that Connect expects (`app`, `application`, `create_app`, or `make_app`).

- Ability to hide code cells when rendering Jupyter notebooks.

After setting up Connect (>=1.9.0) and rsconnect-python, the user can render a Jupyter notebook without its corresponding code cells by passing the ' hide-all-input' flag through the rsconnect cli:

```
rsconnect deploy notebook \
    --server https://connect.example.org:3939 \
    --api-key my-api-key \
    --hide-all-input \
    mynotebook.ipynb
```

To selectively hide the input of cells, the user can add a tag call 'hide_input' to the cell, then pass the ' hide-tagged-input' flag through the rsconnect cli:

```
rsconnect deploy notebook \
    --server https://connect.example.org:3939 \
    --api-key my-api-key \
    --hide-tagged-input \
    mynotebook.ipynb
```

## [1.5.3] - 2021-05-06

### Added
- Support for generating md5 file upload checksums, even if Python's `hashlib`
  was configured for FIPS mode. The fallback uses the `usedforsecurity` option which is
  available in Python 3.9 and later.


## [1.5.2] - 2021-04-02

### Added
- support for HTTPS_PROXY

### Changed
- Environments are now introspected with `pip list --format=freeze` instead of `pip freeze`,
  since the latter injects nonexistent paths into the requirements file when run in a conda environment.
  This issue started occurring when pip 20.1 added support for PEP 610 metadata.
- Conda environments contain Conda-only versions of setuptools, which are now filtered out from requirements.txt for non-Conda environments.

## [1.5.1] - 2020-11-02

### Fixed
- Python 2 encoding error when using rsconnect-jupyter to publish a notebook containing binary data.
- Preserve more details when raising exceptions.

## [1.5.0] - 2020-07-10

### Added
- support for deploying Streamlit and Bokeh applications
- improved handling of HTTP timeouts
- CI verification on macos with python3.8
- trigger [rsconnect-jupyter](https://github.com/rstudio/rsconnect-jupyter) workflow on
  successful pushes to main branch

### Changed
- default exclusion list to include common virtual environment directory names (`env`,
  `venv`, `.env`, and `.venv`)
- environment internally represented as data class instead of dict
- replace all internal "compatibility mode" references with "conda mode"
- CI moved to GitHub Actions

### Removed
- generation and publishing of `sdist` artifact

### Fixed
- explicitly set the `--to-html` option to `nbconvert` when publishing a static notebook,
  as required by the latest version of `nbconvert`


## [1.4.5] - 2020-04-10

### Changed
- provide clearer feedback when errors happen while building bundles from a manifest
- pin required versions of the `click` and `six` libraries that we use
- help text touch up

### Fixed
- output alignment under Python 2


## [1.4.4] - 2020-04-02

### Changed
- converted a traceback to a more appropriate message
- updated `CookieJar` class to support marshalling/un-marshalling
  to/from a dictionary

### Fixed
- an issue with cookie jar continuity across connections


## [1.4.3] - 2020-04-01

### Changed
- being more distinguishing between a server that's not running Connect and a credentials
  problem


## [1.4.2] - 2020-03-27

### Added
- more helpful feedback when a "requested object does not exist" error is returned by
  Connect

### Changed
- be more distinguishing between a server that's not running Connect and a credentials
  problem

### Fixed
- an issue where cookie header size could grow inappropriately (#107)
- corrected the instructions to enable auto-completion


## [1.4.1] - 2020-03-26

### Fixed
- sticky sessions so we will track deploys correctly when RStudio Connect is in an
  HA/clustered environment


## [1.4.0] - 2020-03-16

### Added
- functions in `actions` that provide the same functionality as the CLI

### Changed
- command line handling of options is more consistent across all commands
- `test` command replaced with a more broadly functional `details` command
- errors handled much more consistently and are more informative
- CLI output is more clean
- overall code has been refactored and improved for clarity, testability and stability
- all CLI help has been improved for consistency, correctness and completeness
- many documentation improvements in content and appearance


## [1.3.0] - 2020-01-07

### Added
- first release


[Unreleased]: https://github.com/rstudio/rsconnect-python/compare/1.5.0...HEAD
[1.5.0]: https://github.com/rstudio/rsconnect-python/compare/1.4.5...1.5.0
[1.4.5]: https://github.com/rstudio/rsconnect-python/compare/1.4.4...1.4.5
[1.4.4]: https://github.com/rstudio/rsconnect-python/compare/1.4.3...1.4.4
[1.4.3]: https://github.com/rstudio/rsconnect-python/compare/1.4.2...1.4.3
[1.4.2]: https://github.com/rstudio/rsconnect-python/compare/1.4.1...1.4.2
[1.4.1]: https://github.com/rstudio/rsconnect-python/compare/1.4.0...1.4.1
[1.4.0]: https://github.com/rstudio/rsconnect-python/compare/1.3.0...1.4.0
[1.3.0]: https://github.com/rstudio/rsconnect-python/releases/tag/1.3.0<|MERGE_RESOLUTION|>--- conflicted
+++ resolved
@@ -27,21 +27,18 @@
   and `*_app.py` are now considered. However, if the directory contains more than
   one file matching these new patterns, you must provide rsconnect-python with an
   explicit `--entrypoint` argument.
-<<<<<<< HEAD
 - Added support for deploying directly from remote git repositories. Only
   Connect server targets are supported, and the Connect server must have git
   configured with access to your git repositories. See the
   [Connect administrator guide](https://docs.posit.co/connect/admin/content-management/git-backed/)
   and
   [Connect user guide](https://docs.posit.co/connect/user/git-backed/) for details.
-=======
 - Added a new verbose logging level. Specifying `-v` on the command line uses this
   new level. Currently this will cause filenames to be logged as they are added to
   a bundle. To enable maximum verbosity (debug level), use `-vv`.
 
 ### Changed
 - Removing experimental support for Conda. Connect does not support restoring Conda environments.
->>>>>>> a1134fde
 
 ## [1.20.0] - 2023-09-11
 
