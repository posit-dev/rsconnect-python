"""
Posit Connect API client and utility functions
"""
import binascii
import os
from os.path import abspath
import time
from typing import IO, Callable
import base64
import datetime
import hashlib
import hmac
import typing
import webbrowser
from _ssl import SSLError
from urllib import parse
from urllib.parse import urlparse

import re
from warnings import warn
from six import text_type
import gc

from . import validation
from .http_support import HTTPResponse, HTTPServer, append_to_path, CookieJar
from .log import logger, connect_logger, cls_logged, console_logger
from .models import AppModes
from .metadata import ServerStore, AppStore
from .exception import RSConnectException
from .bundle import _default_title, fake_module_file_from_directory


class AbstractRemoteServer:
    def __init__(self, url: str, remote_name: str):
        self.url = url
        self.remote_name = remote_name

    def handle_bad_response(self, response):
        if isinstance(response, HTTPResponse):
            if response.exception:
                raise RSConnectException(
                    "Exception trying to connect to %s - %s" % (self.url, response.exception), cause=response.exception
                )
            # Sometimes an ISP will respond to an unknown server name by returning a friendly
            # search page so trap that since we know we're expecting JSON from Connect.  This
            # also catches all error conditions which we will report as "not running Connect".
            else:
                if response.json_data and "error" in response.json_data and response.json_data["error"] is not None:
                    error = "%s reported an error (calling %s): %s" % (
                        self.remote_name,
                        response.full_uri,
                        response.json_data["error"],
                    )
                    raise RSConnectException(error)
                if response.status < 200 or response.status > 299:
                    raise RSConnectException(
                        "Received an unexpected response from %s (calling %s): %s %s"
                        % (
                            self.remote_name,
                            response.full_uri,
                            response.status,
                            response.reason,
                        )
                    )


class RStudioServer(AbstractRemoteServer):
    """
    A class used to represent the server of the shinyapps.io and RStudio Cloud APIs.
    """

    def __init__(self, remote_name: str, url: str, account_name: str, token: str, secret: str):
        super().__init__(url, remote_name)
        self.account_name = account_name
        self.token = token
        self.secret = secret


class ShinyappsServer(RStudioServer):
    """
    A class to encapsulate the information needed to interact with an
    instance of the shinyapps.io server.
    """

    def __init__(self, url: str, account_name: str, token: str, secret: str):
        remote_name = "shinyapps.io"
        if url == "shinyapps.io" or url is None:
            url = "https://api.shinyapps.io"
        super().__init__(remote_name=remote_name, url=url, account_name=account_name, token=token, secret=secret)


class CloudServer(RStudioServer):
    """
    A class to encapsulate the information needed to interact with an
    instance of the RStudio Cloud server.
    """

    def __init__(self, url: str, account_name: str, token: str, secret: str):
        remote_name = "RStudio Cloud"
        if url == "rstudio.cloud" or url is None:
            url = "https://api.rstudio.cloud"
        super().__init__(remote_name=remote_name, url=url, account_name=account_name, token=token, secret=secret)


class RSConnectServer(AbstractRemoteServer):
    """
    A simple class to encapsulate the information needed to interact with an
    instance of the Connect server.
    """

<<<<<<< HEAD
    def __init__(self, url, api_key, insecure=False, ca_data=None):
        super().__init__(url, "Posit Connect")
=======
    def __init__(self, url, api_key, insecure=False, ca_data=None, bootstrap_jwt=None):
        super().__init__(url, "RStudio Connect")
>>>>>>> fadebac2
        self.api_key = api_key
        self.bootstrap_jwt = bootstrap_jwt
        self.insecure = insecure
        self.ca_data = ca_data
        # This is specifically not None.
        self.cookie_jar = CookieJar()


TargetableServer = typing.Union[ShinyappsServer, RSConnectServer, CloudServer]


class S3Server(AbstractRemoteServer):
    def __init__(self, url: str):
        super().__init__(url, "S3")


class RSConnectClient(HTTPServer):
    def __init__(self, server: RSConnectServer, cookies=None, timeout=30):
        if cookies is None:
            cookies = server.cookie_jar
        super().__init__(
            append_to_path(server.url, "__api__"),
            server.insecure,
            server.ca_data,
            cookies,
            timeout,
        )
        self._server = server

        if server.api_key:
            self.key_authorization(server.api_key)

        if server.bootstrap_jwt:
            self.bootstrap_authorization(server.bootstrap_jwt)

    def _tweak_response(self, response):
        return (
            response.json_data
            if response.status and response.status == 200 and response.json_data is not None
            else response
        )

    def me(self):
        return self.get("me")

    def bootstrap(self):
        return self.post("v1/experimental/bootstrap")

    def server_settings(self):
        return self.get("server_settings")

    def python_settings(self):
        return self.get("v1/server_settings/python")

    def app_search(self, filters):
        return self.get("applications", query_params=filters)

    def app_create(self, name):
        return self.post("applications", body={"name": name})

    def app_get(self, app_id):
        return self.get("applications/%s" % app_id)

    def app_upload(self, app_id, tarball):
        return self.post("applications/%s/upload" % app_id, body=tarball)

    def app_update(self, app_id, updates):
        return self.post("applications/%s" % app_id, body=updates)

    def app_add_environment_vars(self, app_guid, env_vars):
        env_body = [dict(name=kv[0], value=kv[1]) for kv in env_vars]
        return self.patch("v1/content/%s/environment" % app_guid, body=env_body)

    def app_deploy(self, app_id, bundle_id=None):
        return self.post("applications/%s/deploy" % app_id, body={"bundle": bundle_id})

    def app_publish(self, app_id, access):
        return self.post(
            "applications/%s" % app_id,
            body={"access_type": access, "id": app_id, "needs_config": False},
        )

    def app_config(self, app_id):
        return self.get("applications/%s/config" % app_id)

    def bundle_download(self, content_guid, bundle_id):
        response = self.get("v1/content/%s/bundles/%s/download" % (content_guid, bundle_id), decode_response=False)
        self._server.handle_bad_response(response)
        return response

    def content_search(self):
        response = self.get("v1/content")
        self._server.handle_bad_response(response)
        return response

    def content_get(self, content_guid):
        response = self.get("v1/content/%s" % content_guid)
        self._server.handle_bad_response(response)
        return response

    def content_build(self, content_guid, bundle_id=None):
        response = self.post("v1/content/%s/build" % content_guid, body={"bundle_id": bundle_id})
        self._server.handle_bad_response(response)
        return response

    def task_get(self, task_id, first_status=None):
        params = None
        if first_status is not None:
            params = {"first_status": first_status}
        response = self.get("tasks/%s" % task_id, query_params=params)
        self._server.handle_bad_response(response)
        return response

    def deploy(self, app_id, app_name, app_title, title_is_default, tarball, env_vars=None):
        if app_id is None:
            # create an app if id is not provided
            app = self.app_create(app_name)
            self._server.handle_bad_response(app)
            app_id = app["id"]

            # Force the title to update.
            title_is_default = False
        else:
            # assume app exists. if it was deleted then Connect will
            # raise an error
            app = self.app_get(app_id)
            self._server.handle_bad_response(app)

        app_guid = app["guid"]
        if env_vars:
            result = self.app_add_environment_vars(app_guid, list(env_vars.items()))
            self._server.handle_bad_response(result)

        if app["title"] != app_title and not title_is_default:
            self._server.handle_bad_response(self.app_update(app_id, {"title": app_title}))
            app["title"] = app_title

        app_bundle = self.app_upload(app_id, tarball)

        self._server.handle_bad_response(app_bundle)

        task = self.app_deploy(app_id, app_bundle["id"])

        self._server.handle_bad_response(task)

        return {
            "task_id": task["id"],
            "app_id": app_id,
            "app_guid": app["guid"],
            "app_url": app["url"],
            "title": app["title"],
        }

    def download_bundle(self, content_guid, bundle_id):
        results = self.bundle_download(content_guid, bundle_id)
        self._server.handle_bad_response(results)
        return results

    def search_content(self):
        results = self.content_search()
        self._server.handle_bad_response(results)
        return results

    def get_content(self, content_guid):
        results = self.content_get(content_guid)
        self._server.handle_bad_response(results)
        return results

    def wait_for_task(
        self, task_id, log_callback, abort_func=lambda: False, timeout=None, poll_wait=0.5, raise_on_error=True
    ):

        last_status = None
        ending = time.time() + timeout if timeout else 999999999999

        if log_callback is None:
            log_lines = []
            log_callback = log_lines.append
        else:
            log_lines = None

        sleep_duration = 0.5
        time_slept = 0
        while True:
            if time.time() >= ending:
                raise RSConnectException("Task timed out after %d seconds" % timeout)
            elif abort_func():
                raise RSConnectException("Task aborted.")

            # we continue the loop so that we can re-check abort_func() in case there was an interrupt (^C),
            # otherwise the user would have to wait a full poll_wait cycle before the program would exit.
            if time_slept <= poll_wait:
                time_slept += sleep_duration
                time.sleep(sleep_duration)
                continue
            else:
                time_slept = 0
                task_status = self.task_get(task_id, last_status)
                self._server.handle_bad_response(task_status)
                last_status = self.output_task_log(task_status, last_status, log_callback)
                if task_status["finished"]:
                    result = task_status.get("result")
                    if isinstance(result, dict):
                        data = result.get("data", "")
                        type = result.get("type", "")
                        if data or type:
                            log_callback("%s (%s)" % (data, type))

                    err = task_status.get("error")
                    if err:
                        log_callback("Error from Connect server: " + err)

                    exit_code = task_status["code"]
                    if exit_code != 0:
                        exit_status = "Task exited with status %d." % exit_code
                        if raise_on_error:
                            raise RSConnectException(exit_status)
                        else:
                            log_callback("Task failed. %s" % exit_status)
                    return log_lines, task_status

    @staticmethod
    def output_task_log(task_status, last_status, log_callback):
        """Pipe any new output through the log_callback.

        Returns an updated last_status which should be passed into
        the next call to output_task_log.

        Raises RSConnectException on task failure.
        """
        new_last_status = last_status
        if task_status["last_status"] != last_status:
            for line in task_status["status"]:
                log_callback(line)
            new_last_status = task_status["last_status"]

        return new_last_status


# for backwards compatibility with rsconnect-jupyter
RSConnect = RSConnectClient


class RSConnectExecutor:
    def __init__(
        self,
        name: str = None,
        url: str = None,
        api_key: str = None,
        insecure: bool = False,
        cacert: IO = None,
        ca_data: str = None,
        cookies=None,
        account=None,
        token: str = None,
        secret: str = None,
        timeout: int = 30,
        logger=console_logger,
        **kwargs
    ) -> None:
        self.reset()
        self._d = kwargs
        self.logger = logger
        self.setup_remote_server(
            name=name,
            url=url or kwargs.get("server"),
            api_key=api_key,
            insecure=insecure,
            cacert=cacert,
            ca_data=ca_data,
            account_name=account,
            token=token,
            secret=secret,
        )
        self.setup_client(cookies, timeout)

    @classmethod
    def fromConnectServer(cls, connect_server, **kwargs):
        return cls(
            url=connect_server.url,
            api_key=connect_server.api_key,
            insecure=connect_server.insecure,
            ca_data=connect_server.ca_data,
            **kwargs,
        )

    def reset(self):
        self._d = None
        self.remote_server = None
        self.client = None
        self.logger = None
        gc.collect()
        return self

    def drop_context(self):
        self._d = None
        gc.collect()
        return self

    def setup_remote_server(
        self,
        name: str = None,
        url: str = None,
        api_key: str = None,
        insecure: bool = False,
        cacert: IO = None,
        ca_data: str = None,
        account_name: str = None,
        token: str = None,
        secret: str = None,
    ):
        validation.validate_connection_options(
            url=url,
            api_key=api_key,
            insecure=insecure,
            cacert=cacert,
            account_name=account_name,
            token=token,
            secret=secret,
            name=name,
        )

        if cacert and not ca_data:
            ca_data = text_type(cacert.read())

        server_data = ServerStore().resolve(name, url)
        if server_data.from_store:
            url = server_data.url
            if (
                server_data.api_key
                and api_key
                or server_data.insecure
                and insecure
                or server_data.ca_data
                and ca_data
                or server_data.account_name
                and account_name
                or server_data.token
                and token
                or server_data.secret
                and secret
            ) and self.logger:
                self.logger.warning(
                    "Connect detected CLI commands and/or environment variables that overlap with stored credential.\n"
                )
                self.logger.warning(
                    "Check your environment variables (e.g. CONNECT_API_KEY) to make sure you want them to be used.\n"
                )
                self.logger.warning(
                    "Credential paremeters are taken with the following precedence: stored > CLI > environment.\n"
                )
                self.logger.warning(
                    "To ignore an environment variable, override it in the CLI with an empty string (e.g. -k '').\n"
                )
            api_key = server_data.api_key or api_key
            insecure = server_data.insecure or insecure
            ca_data = server_data.ca_data or ca_data
            account_name = server_data.account_name or account_name
            token = server_data.token or token
            secret = server_data.secret or secret
        self.is_server_from_store = server_data.from_store

        if api_key:
            self.remote_server = RSConnectServer(url, api_key, insecure, ca_data)
        elif token and secret:
            if url and "rstudio.cloud" in url:
                self.remote_server = CloudServer(url, account_name, token, secret)
            else:
                self.remote_server = ShinyappsServer(url, account_name, token, secret)
        else:
            raise RSConnectException("Unable to infer Connect server type and setup server.")

    def setup_client(self, cookies=None, timeout=30, **kwargs):
        if isinstance(self.remote_server, RSConnectServer):
            self.client = RSConnectClient(self.remote_server, cookies, timeout)
        elif isinstance(self.remote_server, RStudioServer):
            self.client = RStudioClient(self.remote_server, timeout)
        else:
            raise RSConnectException("Unable to infer Connect client.")

    @property
    def state(self):
        return self._d

    def get(self, key: str, *args, **kwargs):
        return kwargs.get(key) or self.state.get(key)

    def pipe(self, func, *args, **kwargs):
        return func(*args, **kwargs)

    @cls_logged("Validating server...")
    def validate_server(
        self,
        name: str = None,
        url: str = None,
        api_key: str = None,
        insecure: bool = False,
        cacert: IO = None,
        api_key_is_required: bool = False,
        account_name: str = None,
        token: str = None,
        secret: str = None,
    ):
        if (url and api_key) or isinstance(self.remote_server, RSConnectServer):
            self.validate_connect_server(name, url, api_key, insecure, cacert, api_key_is_required)
        elif (url and token and secret) or isinstance(self.remote_server, RStudioServer):
            self.validate_rstudio_server(url, account_name, token, secret)
        else:
            raise RSConnectException("Unable to validate server from information provided.")

        return self

    def validate_connect_server(
        self,
        name: str = None,
        url: str = None,
        api_key: str = None,
        insecure: bool = False,
        cacert: IO = None,
        api_key_is_required: bool = False,
        **kwargs
    ):
        """
        Validate that the user gave us enough information to talk to shinyapps.io or a Connect server.
        :param name: the nickname, if any, specified by the user.
        :param url: the URL, if any, specified by the user.
        :param api_key: the API key, if any, specified by the user.
        :param insecure: a flag noting whether TLS host/validation should be skipped.
        :param cacert: the file object of a CA certs file containing certificates to use.
        :param api_key_is_required: a flag that notes whether the API key is required or may
        be omitted.
        :param token: The shinyapps.io authentication token.
        :param secret: The shinyapps.io authentication secret.
        """
        url = url or self.remote_server.url
        api_key = api_key or self.remote_server.api_key
        insecure = insecure or self.remote_server.insecure
        api_key_is_required = api_key_is_required or self.get("api_key_is_required", **kwargs)

        ca_data = None
        if cacert:
            ca_data = text_type(cacert.read())
        api_key = api_key or self.remote_server.api_key
        insecure = insecure or self.remote_server.insecure
        if not ca_data:
            ca_data = self.remote_server.ca_data

        api_key_is_required = api_key_is_required or self.get("api_key_is_required", **kwargs)

        if name and url:
            raise RSConnectException("You must specify only one of -n/--name or -s/--server, not both")
        if not name and not url:
            raise RSConnectException("You must specify one of -n/--name or -s/--server.")

        server_data = ServerStore().resolve(name, url)
        connect_server = RSConnectServer(url, None, insecure, ca_data)

        # If our info came from the command line, make sure the URL really works.
        if not server_data.from_store:
            self.server_settings

        connect_server.api_key = api_key

        if not connect_server.api_key:
            if api_key_is_required:
                raise RSConnectException('An API key must be specified for "%s".' % connect_server.url)
            return self

        # If our info came from the command line, make sure the key really works.
        if not server_data.from_store:
            _ = self.verify_api_key(connect_server)

        self.remote_server = connect_server
        self.client = RSConnectClient(self.remote_server)

        return self

    def validate_rstudio_server(
        self, url: str = None, account_name: str = None, token: str = None, secret: str = None, **kwargs
    ):
        url = url or self.remote_server.url
        account_name = account_name or self.remote_server.account_name
        token = token or self.remote_server.token
        secret = secret or self.remote_server.secret
        server = (
            CloudServer(url, account_name, token, secret)
            if "rstudio.cloud" in url
            else ShinyappsServer(url, account_name, token, secret)
        )

        with RStudioClient(server) as client:
            try:
                result = client.get_current_user()
                server.handle_bad_response(result)
            except RSConnectException as exc:
                raise RSConnectException("Failed to verify with {} ({}).".format(server.remote_name, exc))

    @cls_logged("Making bundle ...")
    def make_bundle(self, func: Callable, *args, **kwargs):
        path = (
            self.get("path", **kwargs)
            or self.get("file", **kwargs)
            or self.get("file_name", **kwargs)
            or self.get("directory", **kwargs)
            or self.get("file_or_directory", **kwargs)
        )
        app_id = self.get("app_id", **kwargs)
        title = self.get("title", **kwargs)
        app_store = self.get("app_store", *args, **kwargs)
        if not app_store:
            module_file = fake_module_file_from_directory(path)
            self.state["app_store"] = app_store = AppStore(module_file)

        d = self.state
        d["title_is_default"] = not bool(title)
        d["title"] = title or _default_title(path)
        force_unique_name = app_id is None
        d["deployment_name"] = self.make_deployment_name(d["title"], force_unique_name)

        try:
            bundle = func(*args, **kwargs)
        except IOError as error:
            msg = "Unable to include the file %s in the bundle: %s" % (
                error.filename,
                error.args[1],
            )
            raise RSConnectException(msg)

        d["bundle"] = bundle

        return self

    def check_server_capabilities(self, capability_functions):
        """
        Uses a sequence of functions that check for capabilities in a Connect server.  The
        server settings data is retrieved by the gather_server_details() function.

        Each function provided must accept one dictionary argument which will be the server
        settings data returned by the gather_server_details() function.  That function must
        return a boolean value.  It must also contain a docstring which itself must contain
        an ":error:" tag as the last thing in the docstring.  If the function returns False,
        an exception is raised with the function's ":error:" text as its message.

        :param capability_functions: a sequence of functions that will be called.
        :param details_source: the source for obtaining server details, gather_server_details(),
        by default.
        """
        if isinstance(self.remote_server, RStudioServer):
            return self

        details = self.server_details

        for function in capability_functions:
            if not function(details):
                index = function.__doc__.find(":error:") if function.__doc__ else -1
                if index >= 0:
                    message = function.__doc__[index + 7 :].strip()
                else:
                    message = "The server does not satisfy the %s capability check." % function.__name__
                raise RSConnectException(message)
        return self

    def upload_rstudio_bundle(self, prepare_deploy_result, bundle_size: int, contents):
        upload_url = prepare_deploy_result.presigned_url
        parsed_upload_url = urlparse(upload_url)
        with S3Client("{}://{}".format(parsed_upload_url.scheme, parsed_upload_url.netloc), timeout=120) as s3_client:
            upload_result = s3_client.upload(
                "{}?{}".format(parsed_upload_url.path, parsed_upload_url.query),
                prepare_deploy_result.presigned_checksum,
                bundle_size,
                contents,
            )
            S3Server(upload_url).handle_bad_response(upload_result)

    @cls_logged("Deploying bundle ...")
    def deploy_bundle(
        self,
        app_id: int = None,
        deployment_name: str = None,
        title: str = None,
        title_is_default: bool = False,
        bundle: IO = None,
        env_vars=None,
    ):
        app_id = app_id or self.get("app_id")
        deployment_name = deployment_name or self.get("deployment_name")
        title = title or self.get("title")
        title_is_default = title_is_default or self.get("title_is_default")
        bundle = bundle or self.get("bundle")
        env_vars = env_vars or self.get("env_vars")

        if isinstance(self.remote_server, RSConnectServer):
            result = self.client.deploy(
                app_id,
                deployment_name,
                title,
                title_is_default,
                bundle,
                env_vars,
            )
            self.remote_server.handle_bad_response(result)
            self.state["deployed_info"] = result
            return self
        else:
            contents = bundle.read()
            bundle_size = len(contents)
            bundle_hash = hashlib.md5(contents).hexdigest()

            if isinstance(self.remote_server, ShinyappsServer):
                shinyapps_service = ShinyappsService(self.client, self.remote_server)
                prepare_deploy_result = shinyapps_service.prepare_deploy(
                    app_id,
                    deployment_name,
                    bundle_size,
                    bundle_hash,
                )
                self.upload_rstudio_bundle(prepare_deploy_result, bundle_size, contents)
                shinyapps_service.do_deploy(prepare_deploy_result.bundle_id, prepare_deploy_result.app_id)
            else:
                cloud_service = CloudService(self.client, self.remote_server)
                prepare_deploy_result = cloud_service.prepare_deploy(
                    app_id,
                    deployment_name,
                    bundle_size,
                    bundle_hash,
                )
                self.upload_rstudio_bundle(prepare_deploy_result, bundle_size, contents)
                cloud_service.do_deploy(prepare_deploy_result.bundle_id, prepare_deploy_result.app_id)

            print("Application successfully deployed to {}".format(prepare_deploy_result.app_url))
            webbrowser.open_new(prepare_deploy_result.app_url)

            self.state["deployed_info"] = {
                "app_url": prepare_deploy_result.app_url,
                "app_id": prepare_deploy_result.app_id,
                "app_guid": None,
                "title": title,
            }
            return self

    def emit_task_log(
        self,
        app_id: int = None,
        task_id: int = None,
        log_callback=connect_logger,
        abort_func: Callable[[], bool] = lambda: False,
        timeout: int = None,
        poll_wait: float = 0.5,
        raise_on_error: bool = True,
    ):
        """
        Helper for spooling the deployment log for an app.

        :param app_id: the ID of the app that was deployed.
        :param task_id: the ID of the task that is tracking the deployment of the app..
        :param log_callback: the callback to use to write the log to.  If this is None
        (the default) the lines from the deployment log will be returned as a sequence.
        If a log callback is provided, then None will be returned for the log lines part
        of the return tuple.
        :param timeout: an optional timeout for the wait operation.
        :param poll_wait: how long to wait between polls of the task api for status/logs
        :param raise_on_error: whether to raise an exception when a task is failed, otherwise we
        return the task_result so we can record the exit code.
        """
        if isinstance(self.remote_server, RSConnectServer):
            app_id = app_id or self.state["deployed_info"]["app_id"]
            task_id = task_id or self.state["deployed_info"]["task_id"]
            log_lines, _ = self.client.wait_for_task(
                task_id, log_callback.info, abort_func, timeout, poll_wait, raise_on_error
            )
            self.remote_server.handle_bad_response(log_lines)
            app_config = self.client.app_config(app_id)
            self.remote_server.handle_bad_response(app_config)
            app_dashboard_url = app_config.get("config_url")
            log_callback.info("Deployment completed successfully.")
            log_callback.info("\t Dashboard content URL: %s", app_dashboard_url)
            log_callback.info("\t Direct content URL: %s", self.state["deployed_info"]["app_url"])

        return self

    @cls_logged("Saving deployed information...")
    def save_deployed_info(self, *args, **kwargs):
        app_store = self.get("app_store", *args, **kwargs)
        path = (
            self.get("path", **kwargs)
            or self.get("file", **kwargs)
            or self.get("file_name", **kwargs)
            or self.get("directory", **kwargs)
            or self.get("file_or_directory", **kwargs)
        )
        deployed_info = self.get("deployed_info", *args, **kwargs)

        app_store.set(
            self.remote_server.url,
            abspath(path),
            deployed_info["app_url"],
            deployed_info["app_id"],
            deployed_info["app_guid"],
            deployed_info["title"],
            self.state["app_mode"],
        )

        return self

    @cls_logged("Validating app mode...")
    def validate_app_mode(self, *args, **kwargs):
        path = (
            self.get("path", **kwargs)
            or self.get("file", **kwargs)
            or self.get("file_name", **kwargs)
            or self.get("directory", **kwargs)
            or self.get("file_or_directory", **kwargs)
        )
        app_store = self.get("app_store", *args, **kwargs)
        if not app_store:
            module_file = fake_module_file_from_directory(path)
            self.state["app_store"] = app_store = AppStore(module_file)
        new = self.get("new", **kwargs)
        app_id = self.get("app_id", **kwargs)
        app_mode = self.get("app_mode", **kwargs)

        if new and app_id:
            raise RSConnectException("Specify either a new deploy or an app ID but not both.")

        existing_app_mode = None
        if not new:
            if app_id is None:
                # Possible redeployment - check for saved metadata.
                # Use the saved app information unless overridden by the user.
                app_id, existing_app_mode = app_store.resolve(self.remote_server.url, app_id, app_mode)
                logger.debug("Using app mode from app %s: %s" % (app_id, app_mode))
            elif app_id is not None:
                # Don't read app metadata if app-id is specified. Instead, we need
                # to get this from the remote.
                if isinstance(self.remote_server, RSConnectServer):
                    app = get_app_info(self.remote_server, app_id)
                    existing_app_mode = AppModes.get_by_ordinal(app.get("app_mode", 0), True)
                elif isinstance(self.remote_server, RStudioServer):
                    app = get_rstudio_app_info(self.remote_server, app_id)
                    existing_app_mode = AppModes.get_by_cloud_name(app.json_data["mode"])
                else:
                    raise RSConnectException("Unable to infer Connect client.")
            if existing_app_mode and app_mode != existing_app_mode:
                msg = (
                    "Deploying with mode '%s',\n"
                    + "but the existing deployment has mode '%s'.\n"
                    + "Use the --new option to create a new deployment of the desired type."
                ) % (app_mode.desc(), existing_app_mode.desc())
                raise RSConnectException(msg)

        self.state["app_id"] = app_id
        self.state["app_mode"] = app_mode
        return self

    @property
    def server_settings(self):
        try:
            result = self.client.server_settings()
            self.remote_server.handle_bad_response(result)
        except SSLError as ssl_error:
            raise RSConnectException("There is an SSL/TLS configuration problem: %s" % ssl_error)
        return result

    def verify_api_key(self, server=None):
        """
        Verify that an API Key may be used to authenticate with the given Posit Connect server.
        If the API key verifies, we return the username of the associated user.
        """
        if not server:
            server = self.remote_server
        if isinstance(server, ShinyappsServer):
            raise RSConnectException("Shinnyapps server does not use an API key.")
        with RSConnectClient(server) as client:
            result = client.me()
            if isinstance(result, HTTPResponse):
                if result.json_data and "code" in result.json_data and result.json_data["code"] == 30:
                    raise RSConnectException("The specified API key is not valid.")
                raise RSConnectException("Could not verify the API key: %s %s" % (result.status, result.reason))
        return self

    @property
    def api_username(self):
        result = self.client.me()
        self.remote_server.handle_bad_response(result)
        return result["username"]

    @property
    def python_info(self):
        """
        Return information about versions of Python that are installed on the indicated
        Connect server.

        :return: the Python installation information from Connect.
        """
        result = self.client.python_settings()
        self.remote_server.handle_bad_response(result)
        return result

    @property
    def server_details(self):
        """
        Builds a dictionary containing the version of Posit Connect that is running
        and the versions of Python installed there.

        :return: a three-entry dictionary.  The key 'connect' will refer to the version
        of Connect that was found.  The key `python` will refer to a sequence of version
        strings for all the versions of Python that are installed.  The key `conda` will
        refer to data about whether Connect is configured to support Conda environments.
        """

        def _to_sort_key(text):
            parts = [part.zfill(5) for part in text.split(".")]
            return "".join(parts)

        server_settings = self.server_settings
        python_settings = self.python_info
        python_versions = sorted([item["version"] for item in python_settings["installations"]], key=_to_sort_key)
        conda_settings = {
            "supported": python_settings["conda_enabled"] if "conda_enabled" in python_settings else False
        }
        return {
            "connect": server_settings["version"],
            "python": {
                "api_enabled": python_settings["api_enabled"] if "api_enabled" in python_settings else False,
                "versions": python_versions,
            },
            "conda": conda_settings,
        }

    def make_deployment_name(self, title, force_unique):
        """
        Produce a name for a deployment based on its title.  It is assumed that the
        title is already defaulted and validated as appropriate (meaning the title
        isn't None or empty).

        We follow the same rules for doing this as the R rsconnect package does.  See
        the title.R code in https://github.com/rstudio/rsconnect/R with the exception
        that we collapse repeating underscores and, if the name is too short, it is
        padded to the left with underscores.

        :param title: the title to start with.
        :param force_unique: a flag noting whether the generated name must be forced to be
        unique.
        :return: a name for a deployment based on its title.
        """
        _name_sub_pattern = re.compile(r"[^A-Za-z0-9_ -]+")
        _repeating_sub_pattern = re.compile(r"_+")

        # First, Generate a default name from the given title.
        name = _name_sub_pattern.sub("", title.lower()).replace(" ", "_")
        name = _repeating_sub_pattern.sub("_", name)[:64].rjust(3, "_")

        # Now, make sure it's unique, if needed.
        if force_unique:
            name = find_unique_name(self.remote_server, name)

        return name


def filter_out_server_info(**kwargs):
    server_fields = {"connect_server", "name", "server", "api_key", "insecure", "cacert"}
    new_kwargs = {k: v for k, v in kwargs.items() if k not in server_fields}
    return new_kwargs


class S3Client(HTTPServer):
    def upload(self, path, presigned_checksum, bundle_size, contents):
        headers = {
            "content-type": "application/x-tar",
            "content-length": str(bundle_size),
            "content-md5": presigned_checksum,
        }
        return self.put(path, headers=headers, body=contents, decode_response=False)


class PrepareDeployResult:
    def __init__(self, app_id: int, app_url: str, bundle_id: int, presigned_url: str, presigned_checksum: str):
        self.app_id = app_id
        self.app_url = app_url
        self.bundle_id = bundle_id
        self.presigned_url = presigned_url
        self.presigned_checksum = presigned_checksum


class PrepareDeployOutputResult(PrepareDeployResult):
    def __init__(
        self, app_id: int, app_url: str, bundle_id: int, presigned_url: str, presigned_checksum: str, output_id: int
    ):
        super().__init__(
            app_id=app_id,
            app_url=app_url,
            bundle_id=bundle_id,
            presigned_url=presigned_url,
            presigned_checksum=presigned_checksum,
        )
        self.output_id = output_id


class RStudioClient(HTTPServer):
    """
    An HTTP client to call the RStudio Cloud and shinyapps.io APIs.
    """

    _TERMINAL_STATUSES = {"success", "failed", "error"}

    def __init__(self, rstudio_server: RStudioServer, timeout: int = 30):
        self._token = rstudio_server.token
        try:
            self._key = base64.b64decode(rstudio_server.secret)
        except binascii.Error as e:
            raise RSConnectException("Invalid secret.") from e
        self._server = rstudio_server
        super().__init__(rstudio_server.url, timeout=timeout)

    def _get_canonical_request(self, method, path, timestamp, content_hash):
        return "\n".join([method, path, timestamp, content_hash])

    def _get_canonical_request_signature(self, request):
        result = hmac.new(self._key, request.encode(), hashlib.sha256).hexdigest()
        return base64.b64encode(result.encode()).decode()

    def get_extra_headers(self, url, method, body):
        canonical_request_method = method.upper()
        canonical_request_path = parse.urlparse(url).path
        canonical_request_date = datetime.datetime.utcnow().strftime("%a, %d %b %Y %H:%M:%S GMT")

        # get request checksum
        md5 = hashlib.md5()
        body = body or b""
        body_bytes = body if isinstance(body, bytes) else body.encode()
        md5.update(body_bytes)
        canonical_request_checksum = md5.hexdigest()

        canonical_request = self._get_canonical_request(
            canonical_request_method, canonical_request_path, canonical_request_date, canonical_request_checksum
        )

        signature = self._get_canonical_request_signature(canonical_request)

        return {
            "X-Auth-Token": "{0}".format(self._token),
            "X-Auth-Signature": "{0}; version=1".format(signature),
            "Date": canonical_request_date,
            "X-Content-Checksum": canonical_request_checksum,
        }

    def get_application(self, application_id):
        return self.get("/v1/applications/{}".format(application_id))

    def get_content(self, content_id):
        return self.get("/v1/content/{}".format(content_id))

    def create_application(self, account_id, application_name):
        application_data = {
            "account": account_id,
            "name": application_name,
            "template": "shiny",
        }
        return self.post("/v1/applications/", body=application_data)

    def create_output(self, name, project_id=None, space_id=None):
        data = {
            "name": name,
            "space": space_id,
            "project": project_id,
        }
        return self.post("/v1/outputs/", body=data)

    def get_accounts(self):
        return self.get("/v1/accounts/")

    def _get_applications_like_name_page(self, name: str, offset: int):
        return self.get(
            "/v1/applications?filter=name:like:{}&offset={}&count=100&use_advanced_filters=true".format(name, offset)
        )

    def create_bundle(self, application_id: int, content_type: str, content_length: int, checksum: str):
        bundle_data = {
            "application": application_id,
            "content_type": content_type,
            "content_length": content_length,
            "checksum": checksum,
        }
        result = self.post("/v1/bundles", body=bundle_data)
        return result

    def set_bundle_status(self, bundle_id, bundle_status):
        return self.post("/v1/bundles/{}/status".format(bundle_id), body={"status": bundle_status})

    def deploy_application(self, bundle_id, app_id):
        return self.post("/v1/applications/{}/deploy".format(app_id), body={"bundle": bundle_id, "rebuild": False})

    def get_task(self, task_id):
        return self.get("/v1/tasks/{}".format(task_id), query_params={"legacy": "true"})

    def get_current_user(self):
        return self.get("/v1/users/me")

    def wait_until_task_is_successful(self, task_id, timeout=180):
        print()
        print("Waiting for task: {}".format(task_id))
        start_time = time.time()
        while time.time() - start_time < timeout:
            task = self.get_task(task_id)
            self._server.handle_bad_response(task)
            finished = task.json_data["finished"]
            status = task.json_data["status"]
            description = task.json_data["description"]
            error = task.json_data["error"]

            if finished:
                break

            print("  {} - {}".format(status, description))
            time.sleep(2)

        if not finished:
            raise RSConnectException("Application deployment timed out.")

        if status != "success":
            raise RSConnectException("Application deployment failed with error: {}".format(error))

        print("Task done: {}".format(description))

    def get_applications_like_name(self, name):
        applications = []

        results = self._get_applications_like_name_page(name, 0)
        self._server.handle_bad_response(results)
        offset = 0

        while len(applications) < int(results.json_data["total"]):
            results = self._get_applications_like_name_page(name, offset)
            self._server.handle_bad_response(results)
            applications = results.json_data["applications"]
            applications.extend(applications)
            offset += int(results.json_data["count"])

        return [app["name"] for app in applications]


class ShinyappsService:
    """
    Encapsulates operations involving multiple API calls to shinyapps.io.
    """

    def __init__(self, rstudio_client: RStudioClient, server: ShinyappsServer):
        self._rstudio_client = rstudio_client
        self._server = server

    def prepare_deploy(self, app_id: typing.Optional[int], app_name: str, bundle_size: int, bundle_hash: str):
        accounts = self._rstudio_client.get_accounts()
        self._server.handle_bad_response(accounts)
        account = next(
            filter(lambda acct: acct["name"] == self._server.account_name, accounts.json_data["accounts"]), None
        )
        # TODO: also check this during `add` command
        if account is None:
            raise RSConnectException(
                "No account found by name : %s for given user credential" % self._server.account_name
            )

        if app_id is None:
            application = self._rstudio_client.create_application(account["id"], app_name)
        else:
            application = self._rstudio_client.get_application(app_id)
        self._server.handle_bad_response(application)
        app_id_int = application.json_data["id"]
        app_url = application.json_data["url"]

        bundle = self._rstudio_client.create_bundle(app_id_int, "application/x-tar", bundle_size, bundle_hash)
        self._server.handle_bad_response(bundle)

        return PrepareDeployResult(
            app_id_int,
            app_url,
            int(bundle.json_data["id"]),
            bundle.json_data["presigned_url"],
            bundle.json_data["presigned_checksum"],
        )

    def do_deploy(self, bundle_id, app_id):
        bundle_status_response = self._rstudio_client.set_bundle_status(bundle_id, "ready")
        self._server.handle_bad_response(bundle_status_response)

        deploy_task = self._rstudio_client.deploy_application(bundle_id, app_id)
        self._server.handle_bad_response(deploy_task)
        self._rstudio_client.wait_until_task_is_successful(deploy_task.json_data["id"])


class CloudService:
    """
    Encapsulates operations involving multiple API calls to RStudio Cloud.
    """

    def __init__(self, rstudio_client: RStudioClient, server: CloudServer):
        self._rstudio_client = rstudio_client
        self._server = server

    def prepare_deploy(
        self,
        app_id: typing.Optional[int],
        app_name: str,
        bundle_size: int,
        bundle_hash: str,
    ):
        accounts = self._rstudio_client.get_accounts()
        self._server.handle_bad_response(accounts)
        account = next(
            filter(lambda acct: acct["name"] == self._server.account_name, accounts.json_data["accounts"]), None
        )
        # TODO: also check this during `add` command
        if account is None:
            raise RSConnectException(
                "No account found by name : %s for given user credential" % self._server.account_name
            )

        if app_id is None:
            project_application_id = os.getenv("LUCID_APPLICATION_ID")
            if project_application_id is not None:
                project_application = self._rstudio_client.get_application(project_application_id)
                self._server.handle_bad_response(project_application)
                project_id = project_application.json_data["content_id"]
                project = self._rstudio_client.get_content(project_id)
                self._server.handle_bad_response(project)
                space_id = project.json_data["space_id"]
            else:
                project_id = None
                space_id = None

            output = self._rstudio_client.create_output(name=app_name, project_id=project_id, space_id=space_id)
            self._server.handle_bad_response(output)
            app_id = output.json_data["source_id"]
            application = self._rstudio_client.get_application(app_id)
            self._server.handle_bad_response(application)
        else:
            application = self._rstudio_client.get_application(app_id)
            self._server.handle_bad_response(application)
            output = self._rstudio_client.get_content(application.json_data["content_id"])
            self._server.handle_bad_response(output)

        app_id_int = application.json_data["id"]
        app_url = output.json_data["url"]
        output_id = output.json_data["id"]

        bundle = self._rstudio_client.create_bundle(app_id_int, "application/x-tar", bundle_size, bundle_hash)
        self._server.handle_bad_response(bundle)

        return PrepareDeployOutputResult(
            app_id=app_id_int,
            app_url=app_url,
            bundle_id=int(bundle.json_data["id"]),
            presigned_url=bundle.json_data["presigned_url"],
            presigned_checksum=bundle.json_data["presigned_checksum"],
            output_id=output_id,
        )

    def do_deploy(self, bundle_id, app_id):
        bundle_status_response = self._rstudio_client.set_bundle_status(bundle_id, "ready")
        self._server.handle_bad_response(bundle_status_response)

        deploy_task = self._rstudio_client.deploy_application(bundle_id, app_id)
        self._server.handle_bad_response(deploy_task)
        self._rstudio_client.wait_until_task_is_successful(deploy_task.json_data["id"])


def verify_server(connect_server):
    """
    Verify that the given server information represents a Connect instance that is
    reachable, active and appears to be actually running Posit Connect.  If the
    check is successful, the server settings for the Connect server is returned.

    :param connect_server: the Connect server information.
    :return: the server settings from the Connect server.
    """
    warn("This method has been moved and will be deprecated.", DeprecationWarning, stacklevel=2)
    try:
        with RSConnectClient(connect_server) as client:
            result = client.server_settings()
            connect_server.handle_bad_response(result)
            return result
    except SSLError as ssl_error:
        raise RSConnectException("There is an SSL/TLS configuration problem: %s" % ssl_error)


def verify_api_key(connect_server):
    """
    Verify that an API Key may be used to authenticate with the given Posit Connect server.
    If the API key verifies, we return the username of the associated user.

    :param connect_server: the Connect server information, including the API key to test.
    :return: the username of the user to whom the API key belongs.
    """
    warn("This method has been moved and will be deprecated.", DeprecationWarning, stacklevel=2)
    with RSConnectClient(connect_server) as client:
        result = client.me()
        if isinstance(result, HTTPResponse):
            if result.json_data and "code" in result.json_data and result.json_data["code"] == 30:
                raise RSConnectException("The specified API key is not valid.")
            raise RSConnectException("Could not verify the API key: %s %s" % (result.status, result.reason))
        return result["username"]


def get_python_info(connect_server):
    """
    Return information about versions of Python that are installed on the indicated
    Connect server.

    :param connect_server: the Connect server information.
    :return: the Python installation information from Connect.
    """
    warn("This method has been moved and will be deprecated.", DeprecationWarning, stacklevel=2)
    with RSConnectClient(connect_server) as client:
        result = client.python_settings()
        connect_server.handle_bad_response(result)
        return result


def get_app_info(connect_server, app_id):
    """
    Return information about an application that has been created in Connect.

    :param connect_server: the Connect server information.
    :param app_id: the ID (numeric or GUID) of the application to get info for.
    :return: the Python installation information from Connect.
    """
    with RSConnectClient(connect_server) as client:
        result = client.app_get(app_id)
        connect_server.handle_bad_response(result)
        return result


def get_rstudio_app_info(server, app_id):
    with RStudioClient(server) as client:
        result = client.get_application(app_id)
        server.handle_bad_response(result)
        return result


def get_app_config(connect_server, app_id):
    """
    Return the configuration information for an application that has been created
    in Connect.

    :param connect_server: the Connect server information.
    :param app_id: the ID (numeric or GUID) of the application to get the info for.
    :return: the Python installation information from Connect.
    """
    with RSConnectClient(connect_server) as client:
        result = client.app_config(app_id)
        connect_server.handle_bad_response(result)
        return result


def emit_task_log(
    connect_server,
    app_id,
    task_id,
    log_callback,
    abort_func=lambda: False,
    timeout=None,
    poll_wait=0.5,
    raise_on_error=True,
):
    """
    Helper for spooling the deployment log for an app.

    :param connect_server: the Connect server information.
    :param app_id: the ID of the app that was deployed.
    :param task_id: the ID of the task that is tracking the deployment of the app..
    :param log_callback: the callback to use to write the log to.  If this is None
    (the default) the lines from the deployment log will be returned as a sequence.
    If a log callback is provided, then None will be returned for the log lines part
    of the return tuple.
    :param timeout: an optional timeout for the wait operation.
    :param poll_wait: how long to wait between polls of the task api for status/logs
    :param raise_on_error: whether to raise an exception when a task is failed, otherwise we
    return the task_result so we can record the exit code.
    :return: the ultimate URL where the deployed app may be accessed and the sequence
    of log lines.  The log lines value will be None if a log callback was provided.
    """
    with RSConnectClient(connect_server) as client:
        result = client.wait_for_task(task_id, log_callback, abort_func, timeout, poll_wait, raise_on_error)
        connect_server.handle_bad_response(result)
        app_config = client.app_config(app_id)
        connect_server.handle_bad_response(app_config)
        app_url = app_config.get("config_url")
        return (app_url, *result)


def retrieve_matching_apps(connect_server, filters=None, limit=None, mapping_function=None):
    """
    Retrieves all the app names that start with the given default name.  The main
    point for this function is that it handles all the necessary paging logic.

    If a mapping function is provided, it must be a callable that accepts 2
    arguments.  The first will be an `RSConnect` client, in the event extra calls
    per app are required.  The second will be the current app.  If the function
    returns None, then the app will be discarded and not appear in the result.

    :param connect_server: the Connect server information.
    :param filters: the filters to use for isolating the set of desired apps.
    :param limit: the maximum number of apps to retrieve.  If this is None,
    then all matching apps are returned.
    :param mapping_function: an optional function that may transform or filter
    each app to return to something the caller wants.
    :return: the list of existing names that start with the proposed one.
    """
    page_size = 100
    result = []
    search_filters = filters.copy() if filters else {}
    search_filters["count"] = min(limit, page_size) if limit else page_size
    total_returned = 0
    maximum = limit
    finished = False

    with RSConnectClient(connect_server) as client:
        while not finished:
            response = client.app_search(search_filters)
            connect_server.handle_bad_response(response)

            if not maximum:
                maximum = response["total"]
            else:
                maximum = min(maximum, response["total"])

            applications = response["applications"]
            returned = response["count"]
            delta = maximum - (total_returned + returned)
            # If more came back than we need, drop the rest.
            if delta < 0:
                applications = applications[: abs(delta)]
            total_returned = total_returned + len(applications)

            if mapping_function:
                applications = [mapping_function(client, app) for app in applications]
                # Now filter out the None values that represent the apps the
                # function told us to drop.
                applications = [app for app in applications if app is not None]

            result.extend(applications)

            if total_returned < maximum:
                search_filters = {
                    "start": total_returned,
                    "count": page_size,
                    "cont": response["continuation"],
                }
            else:
                finished = True

    return result


def override_title_search(connect_server, app_id, app_title):
    """
    Returns a list of abbreviated app data that contains apps with a title
    that matches the given one and/or the specific app noted by its ID.

    :param connect_server: the Connect server information.
    :param app_id: the ID of a specific app to look for, if any.
    :param app_title: the title to search for.
    :return: the list of matching apps, each trimmed to ID, name, title, mode
    URL and dashboard URL.
    """

    def map_app(app, config):
        """
        Creates the abbreviated data dictionary for the specified app and config
        information.

        :param app: the raw app data to start with.
        :param config: the configuration data to use.
        :return: the abbreviated app data dictionary.
        """
        return {
            "id": app["id"],
            "name": app["name"],
            "title": app["title"],
            "app_mode": AppModes.get_by_ordinal(app["app_mode"]).name(),
            "url": app["url"],
            "config_url": config["config_url"],
        }

    def mapping_filter(client, app):
        """
        Mapping/filter function for retrieving apps.  We only keep apps
        that have an app mode of static or Jupyter notebook.  The data
        for the apps we keep is an abbreviated subset.

        :param client: the client object to use for Posit Connect calls.
        :param app: the current app from Connect.
        :return: the abbreviated data for the app or None.
        """
        # Only keep apps that match our app modes.
        app_mode = AppModes.get_by_ordinal(app["app_mode"])
        if app_mode not in (AppModes.STATIC, AppModes.JUPYTER_NOTEBOOK):
            return None

        config = client.app_config(app["id"])
        connect_server.handle_bad_response(config)

        return map_app(app, config)

    apps = retrieve_matching_apps(
        connect_server,
        filters={"filter": "min_role:editor", "search": app_title},
        mapping_function=mapping_filter,
        limit=5,
    )

    if app_id:
        found = next((app for app in apps if app["id"] == app_id), None)

        if not found:
            try:
                app = get_app_info(connect_server, app_id)
                mode = AppModes.get_by_ordinal(app["app_mode"])
                if mode in (AppModes.STATIC, AppModes.JUPYTER_NOTEBOOK):
                    apps.append(map_app(app, get_app_config(connect_server, app_id)))
            except RSConnectException:
                logger.debug('Error getting info for previous app_id "%s", skipping.', app_id)

    return apps


def find_unique_name(remote_server: TargetableServer, name: str):
    """
    Poll through existing apps to see if anything with a similar name exists.
    If so, start appending numbers until a unique name is found.

    :param remote_server: the remote server information.
    :param name: the default name for an app.
    :return: the name, potentially with a suffixed number to guarantee uniqueness.
    """
    if isinstance(remote_server, RSConnectServer):
        existing_names = retrieve_matching_apps(
            remote_server,
            filters={"search": name},
            mapping_function=lambda client, app: app["name"],
        )
    elif isinstance(remote_server, ShinyappsServer):
        client = RStudioClient(remote_server)
        existing_names = client.get_applications_like_name(name)
    else:
        # non-unique names are permitted in cloud
        return name

    if name in existing_names:
        suffix = 1
        test = "%s%d" % (name, suffix)
        while test in existing_names:
            suffix = suffix + 1
            test = "%s%d" % (name, suffix)
        name = test

    return name


def _to_server_check_list(url):
    """
    Build a list of servers to check from the given one.  If the specified server
    appears not to have a scheme, then we'll provide https and http variants to test.

    :param url: the server URL text to start with.
    :return: a list of server strings to test.
    """
    # urlparse will end up with an empty netloc in this case.
    if "//" not in url:
        items = ["https://%s", "http://%s"]
    # urlparse would parse this correctly and end up with an empty scheme.
    elif url.startswith("//"):
        items = ["https:%s", "http:%s"]
    else:
        items = ["%s"]

    return [item % url for item in items]<|MERGE_RESOLUTION|>--- conflicted
+++ resolved
@@ -108,13 +108,8 @@
     instance of the Connect server.
     """
 
-<<<<<<< HEAD
-    def __init__(self, url, api_key, insecure=False, ca_data=None):
+    def __init__(self, url, api_key, insecure=False, ca_data=None, bootstrap_jwt=None):
         super().__init__(url, "Posit Connect")
-=======
-    def __init__(self, url, api_key, insecure=False, ca_data=None, bootstrap_jwt=None):
-        super().__init__(url, "RStudio Connect")
->>>>>>> fadebac2
         self.api_key = api_key
         self.bootstrap_jwt = bootstrap_jwt
         self.insecure = insecure
