--- conflicted
+++ resolved
@@ -1,34 +1,29 @@
 """
 RStudio Connect API client and utility functions
 """
-<<<<<<< HEAD
 import abc
 import base64
 import calendar
 import datetime
 import hashlib
 import hmac
+
+from os.path import abspath, basename
 import time
 import typing
 import webbrowser
+from typing import IO, Callable
 from _ssl import SSLError
 from urllib import parse
 from urllib.parse import urlparse
 
 import click
 
-=======
-
-from os.path import abspath, basename
-import time
-from typing import IO, Callable
-from _ssl import SSLError
 import re
 from warnings import warn
 from six import text_type
 import gc
 from .bundle import fake_module_file_from_directory
->>>>>>> 49de7fde
 from .http_support import HTTPResponse, HTTPServer, append_to_path, CookieJar
 from .log import logger, connect_logger, cls_logged, console_logger
 from .models import AppModes
@@ -64,8 +59,8 @@
                     raise RSConnectException(error)
                 if response.status < 200 or response.status > 299:
                     raise RSConnectException(
-                        "Received an unexpected response from %s: %s %s"
-                        % (self.remote_name, response.status, response.reason)
+                        "Received an unexpected response from %s (calling %s): %s %s"
+                        % (self.remote_name, response.full_uri, response.status, response.reason)
                     )
 
 
@@ -328,135 +323,6 @@
         return new_last_status
 
 
-<<<<<<< HEAD
-class S3Client(HTTPServer):
-    def upload(self, path, presigned_checksum, bundle_size, contents):
-        headers = {
-            "content-type": "application/x-tar",
-            "content-length": str(bundle_size),
-            "content-md5": presigned_checksum,
-        }
-        return self.put(path, headers=headers, body=contents, decode_response=False)
-
-
-class ShinyappsClient(HTTPServer):
-    def __init__(self, shinyapps_server: ShinyappsServer, timeout: int = 30):
-        self._token = shinyapps_server.token
-        self._key = base64.b64decode(shinyapps_server.secret)
-        self._server = shinyapps_server
-        super().__init__(shinyapps_server.url, timeout=timeout)
-
-    def _get_canonical_request(self, method, path, timestamp, content_hash):
-        return "\n".join([method, path, timestamp, content_hash])
-
-    def _get_canonical_request_signature(self, request):
-        result = hmac.new(self._key, request.encode(), hashlib.sha256).hexdigest()
-        return base64.b64encode(result.encode()).decode()
-
-    def get_extra_headers(self, url, method, body):
-        canonical_request_method = method.upper()
-        canonical_request_path = parse.urlparse(url).path
-        canonical_request_date = datetime.datetime.utcnow().strftime('%a, %d %b %Y %H:%M:%S GMT')
-
-        # get request checksum
-        md5 = hashlib.md5()
-        body = body or b""
-        body_bytes = body if isinstance(body, bytes) else body.encode()
-        md5.update(body_bytes)
-        canonical_request_checksum = md5.hexdigest()
-
-        canonical_request = self._get_canonical_request(
-            canonical_request_method, canonical_request_path, canonical_request_date, canonical_request_checksum
-        )
-
-        signature = self._get_canonical_request_signature(canonical_request)
-
-        return {
-            "X-Auth-Token": "{0}".format(self._token),
-            "X-Auth-Signature": "{0}; version=1".format(signature),
-            "Date": canonical_request_date,
-            "X-Content-Checksum": canonical_request_checksum,
-        }
-
-    def create_application(self, account_id, application_name):
-        application_data = {
-            "account": account_id,
-            "name": application_name,
-            "template": "shiny",
-        }
-        return self.post("/v1/applications/", body=application_data)
-
-    def get_accounts(self):
-        return self.get("/v1/accounts/")
-
-    def create_bundle(self, application_id: int, content_type: str, content_length: int, checksum: str):
-        bundle_data = {
-            "application": application_id,
-            "content_type": content_type,
-            "content_length": content_length,
-            "checksum": checksum,
-        }
-        return self.post("/v1/bundles", body=bundle_data)
-
-    def set_bundle_status(self, bundle_id, bundle_status):
-        return self.post(f"/v1/bundles/{bundle_id}/status", body={"status": bundle_status})
-
-    def deploy_application(self, bundle_id, app_id):
-        return self.post(f"/v1/applications/{app_id}/deploy", body={"bundle": bundle_id, "rebuild": False})
-
-    def get_task(self, task_id):
-        return self.get(f"/v1/tasks/{task_id}", query_params={"legacy": "true"})
-
-    def get_current_user(self):
-        return self.get('/v1/users/me')
-
-    def wait_until_task_is_successful(self, task_id, timeout=60):
-        counter = 1
-        status = None
-
-        while counter < timeout and status not in ["success", "failed", "error"]:
-            task = self.get_task(task_id)
-            self._server.handle_bad_response(task)
-            status = task.json_data["status"]
-            description = task.json_data["description"]
-
-            click.secho(f"Waiting: {status} - {description}")
-
-            if status == "success":
-                break
-
-            time.sleep(2)
-            counter += 1
-        click.secho(f"Task done: {description}")
-
-    def prepare_deploy(self, app_id, app_name, app_title, title_is_default, bundle_size, bundle_hash, env_vars=None):
-        accounts = self.get_accounts()
-        self._server.handle_bad_response(accounts)
-        account = next(
-            filter(lambda account: account["name"] == self._server.account_name, accounts.json_data["accounts"]), None
-        )
-        # TODO: also check this during `add` command
-        if account is None:
-            raise RSConnectException(
-                "No account found by name : %s for given user credential" % self._server.account_name
-            )
-
-        application = self.create_application(account["id"], app_name)
-        self._server.handle_bad_response(application)
-
-        bundle = self.create_bundle(application.json_data["id"], "application/x-tar", bundle_size, bundle_hash)
-        self._server.handle_bad_response(bundle)
-
-        return {"app_id": application.json_data["id"], "app_url": application.json_data["url"], **bundle.json_data}
-
-    def do_deploy(self, bundle_id, app_id):
-        bundle_status_response = self.set_bundle_status(bundle_id, "ready")
-        self._server.handle_bad_response(bundle_status_response)
-
-        deploy_task = self.deploy_application(bundle_id, app_id)
-        self._server.handle_bad_response(deploy_task)
-        self.wait_until_task_is_successful(deploy_task.json_data["id"])
-=======
 class RSConnectExecutor:
     def __init__(
         self,
@@ -517,11 +383,14 @@
         if cacert and not ca_data:
             ca_data = text_type(cacert.read())
 
-        url, api_key, insecure, ca_data, _ = ServerStore().resolve(name, url, api_key, insecure, ca_data)
-        self.connect_server = RSConnectServer(url, api_key, insecure, ca_data)
+        server_data = ServerStore().resolve(name, url, api_key, insecure, ca_data)
+        self.connect_server = RSConnectServer(server_data.url,
+                                              server_data.api_key,
+                                              server_data.insecure,
+                                              server_data.ca_data)
 
     def setup_client(self, cookies=None, timeout=30, **kwargs):
-        self.client = RSConnect(self.connect_server, cookies, timeout)
+        self.client = RSConnectClient(self.connect_server, cookies, timeout)
 
     @property
     def state(self):
@@ -567,23 +436,23 @@
             ca_data = self.connect_server.ca_data
 
         if name and url:
-            raise RSConnectException("You must specify only one of -n/--name or -s/--server, not both.")
+            raise RSConnectException("You must specify only one of -n/--name or -s/--server, not both")
         if not name and not url:
             raise RSConnectException("You must specify one of -n/--name or -s/--server.")
 
-        real_server, api_key, insecure, ca_data, from_store = server_store.resolve(
+        server_data = server_store.resolve(
             name, url, api_key, insecure, ca_data
         )
 
         # This can happen if the user specifies neither --name or --server and there's not
         # a single default to go with.
-        if not real_server:
+        if not server_data.url:
             raise RSConnectException("You must specify one of -n/--name or -s/--server.")
 
-        connect_server = RSConnectServer(real_server, None, insecure, ca_data)
+        connect_server = RSConnectServer(server_data.url, None, insecure, ca_data)
 
         # If our info came from the command line, make sure the URL really works.
-        if not from_store:
+        if not server_data.from_store:
             self.server_settings
 
         connect_server.api_key = api_key
@@ -594,11 +463,11 @@
             return self
 
         # If our info came from the command line, make sure the key really works.
-        if not from_store:
+        if not server_data.from_store:
             _ = self.verify_api_key()
 
         self.connect_server = connect_server
-        self.client = RSConnect(self.connect_server)
+        self.client = RSConnectClient(self.connect_server)
 
         return self
 
@@ -901,7 +770,135 @@
     server_fields = {"connect_server", "name", "server", "api_key", "insecure", "cacert"}
     new_kwargs = {k: v for k, v in kwargs.items() if k not in server_fields}
     return new_kwargs
->>>>>>> 49de7fde
+
+
+class S3Client(HTTPServer):
+    def upload(self, path, presigned_checksum, bundle_size, contents):
+        headers = {
+            "content-type": "application/x-tar",
+            "content-length": str(bundle_size),
+            "content-md5": presigned_checksum,
+        }
+        return self.put(path, headers=headers, body=contents, decode_response=False)
+
+
+class ShinyappsClient(HTTPServer):
+    def __init__(self, shinyapps_server: ShinyappsServer, timeout: int = 30):
+        self._token = shinyapps_server.token
+        self._key = base64.b64decode(shinyapps_server.secret)
+        self._server = shinyapps_server
+        super().__init__(shinyapps_server.url, timeout=timeout)
+
+    def _get_canonical_request(self, method, path, timestamp, content_hash):
+        return "\n".join([method, path, timestamp, content_hash])
+
+    def _get_canonical_request_signature(self, request):
+        result = hmac.new(self._key, request.encode(), hashlib.sha256).hexdigest()
+        return base64.b64encode(result.encode()).decode()
+
+    def get_extra_headers(self, url, method, body):
+        canonical_request_method = method.upper()
+        canonical_request_path = parse.urlparse(url).path
+        canonical_request_date = datetime.datetime.utcnow().strftime('%a, %d %b %Y %H:%M:%S GMT')
+
+        # get request checksum
+        md5 = hashlib.md5()
+        body = body or b""
+        body_bytes = body if isinstance(body, bytes) else body.encode()
+        md5.update(body_bytes)
+        canonical_request_checksum = md5.hexdigest()
+
+        canonical_request = self._get_canonical_request(
+            canonical_request_method, canonical_request_path, canonical_request_date, canonical_request_checksum
+        )
+
+        signature = self._get_canonical_request_signature(canonical_request)
+
+        return {
+            "X-Auth-Token": "{0}".format(self._token),
+            "X-Auth-Signature": "{0}; version=1".format(signature),
+            "Date": canonical_request_date,
+            "X-Content-Checksum": canonical_request_checksum,
+        }
+
+    def create_application(self, account_id, application_name):
+        application_data = {
+            "account": account_id,
+            "name": application_name,
+            "template": "shiny",
+        }
+        return self.post("/v1/applications/", body=application_data)
+
+    def get_accounts(self):
+        return self.get("/v1/accounts/")
+
+    def create_bundle(self, application_id: int, content_type: str, content_length: int, checksum: str):
+        bundle_data = {
+            "application": application_id,
+            "content_type": content_type,
+            "content_length": content_length,
+            "checksum": checksum,
+        }
+        return self.post("/v1/bundles", body=bundle_data)
+
+    def set_bundle_status(self, bundle_id, bundle_status):
+        return self.post(f"/v1/bundles/{bundle_id}/status", body={"status": bundle_status})
+
+    def deploy_application(self, bundle_id, app_id):
+        return self.post(f"/v1/applications/{app_id}/deploy", body={"bundle": bundle_id, "rebuild": False})
+
+    def get_task(self, task_id):
+        return self.get(f"/v1/tasks/{task_id}", query_params={"legacy": "true"})
+
+    def get_current_user(self):
+        return self.get('/v1/users/me')
+
+    def wait_until_task_is_successful(self, task_id, timeout=60):
+        counter = 1
+        status = None
+
+        while counter < timeout and status not in ["success", "failed", "error"]:
+            task = self.get_task(task_id)
+            self._server.handle_bad_response(task)
+            status = task.json_data["status"]
+            description = task.json_data["description"]
+
+            click.secho(f"Waiting: {status} - {description}")
+
+            if status == "success":
+                break
+
+            time.sleep(2)
+            counter += 1
+        click.secho(f"Task done: {description}")
+
+    def prepare_deploy(self, app_id, app_name, app_title, title_is_default, bundle_size, bundle_hash, env_vars=None):
+        accounts = self.get_accounts()
+        self._server.handle_bad_response(accounts)
+        account = next(
+            filter(lambda account: account["name"] == self._server.account_name, accounts.json_data["accounts"]), None
+        )
+        # TODO: also check this during `add` command
+        if account is None:
+            raise RSConnectException(
+                "No account found by name : %s for given user credential" % self._server.account_name
+            )
+
+        application = self.create_application(account["id"], app_name)
+        self._server.handle_bad_response(application)
+
+        bundle = self.create_bundle(application.json_data["id"], "application/x-tar", bundle_size, bundle_hash)
+        self._server.handle_bad_response(bundle)
+
+        return {"app_id": application.json_data["id"], "app_url": application.json_data["url"], **bundle.json_data}
+
+    def do_deploy(self, bundle_id, app_id):
+        bundle_status_response = self.set_bundle_status(bundle_id, "ready")
+        self._server.handle_bad_response(bundle_status_response)
+
+        deploy_task = self.deploy_application(bundle_id, app_id)
+        self._server.handle_bad_response(deploy_task)
+        self.wait_until_task_is_successful(deploy_task.json_data["id"])
 
 
 def verify_server(connect_server):
@@ -931,13 +928,9 @@
     :param connect_server: the Connect server information, including the API key to test.
     :return: the username of the user to whom the API key belongs.
     """
-<<<<<<< HEAD
+    warn("This method has been moved and will be deprecated.", DeprecationWarning, stacklevel=2)
+
     with RSConnectClient(connect_server) as client:
-=======
-    warn("This method has been moved and will be deprecated.", DeprecationWarning, stacklevel=2)
-
-    with RSConnect(connect_server) as client:
->>>>>>> 49de7fde
         result = client.me()
         if isinstance(result, HTTPResponse):
             if result.json_data and "code" in result.json_data and result.json_data["code"] == 30:
@@ -954,13 +947,9 @@
     :param connect_server: the Connect server information.
     :return: the Python installation information from Connect.
     """
-<<<<<<< HEAD
+    warn("This method has been moved and will be deprecated.", DeprecationWarning, stacklevel=2)
+
     with RSConnectClient(connect_server) as client:
-=======
-    warn("This method has been moved and will be deprecated.", DeprecationWarning, stacklevel=2)
-
-    with RSConnect(connect_server) as client:
->>>>>>> 49de7fde
         result = client.python_settings()
         connect_server.handle_bad_response(result)
         return result
