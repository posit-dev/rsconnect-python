"""
RStudio Connect API client and utility functions
"""

import time
from _ssl import SSLError

from .http_support import HTTPResponse, HTTPServer, append_to_path, CookieJar
from .log import logger
from .models import AppModes


class RSConnectException(Exception):
    def __init__(self, message, cause=None):
        super(RSConnectException, self).__init__(message)
        self.message = message
        self.cause = cause


class RSConnectServer(object):
    """
    A simple class to encapsulate the information needed to interact with an
    instance of the Connect server.
    """

    def __init__(self, url, api_key, insecure=False, ca_data=None):
        self.url = url
        self.api_key = api_key
        self.insecure = insecure
        self.ca_data = ca_data
        # This is specifically not None.
        self.cookie_jar = CookieJar()

    def handle_bad_response(self, response):
        if isinstance(response, HTTPResponse):
            if response.exception:
                raise RSConnectException(
                    "Exception trying to connect to %s - %s" % (self.url, response.exception), cause=response.exception
                )
            # Sometimes an ISP will respond to an unknown server name by returning a friendly
            # search page so trap that since we know we're expecting JSON from Connect.  This
            # also catches all error conditions which we will report as "not running Connect".
            else:
                if response.json_data and "error" in response.json_data:
                    error = "The Connect server reported an error: %s" % response.json_data["error"]
                    raise RSConnectException(error)
                if response.status < 200 or response.status > 299:
                    raise RSConnectException(
                        "Received an unexpected response from RStudio Connect: %s %s"
                        % (response.status, response.reason)
                    )


class RSConnect(HTTPServer):
    def __init__(self, server, cookies=None, timeout=30):
        if cookies is None:
            cookies = server.cookie_jar
        super(RSConnect, self).__init__(
            append_to_path(server.url, "__api__"),
            server.insecure,
            server.ca_data,
            cookies,
            timeout,
        )
        self._server = server

        if server.api_key:
            self.key_authorization(server.api_key)

    def _tweak_response(self, response):
        return (
            response.json_data
            if response.status and response.status == 200 and response.json_data is not None
            else response
        )

    def me(self):
        return self.get("me")

    def server_settings(self):
        return self.get("server_settings")

    def python_settings(self):
        return self.get("v1/server_settings/python")

    def app_search(self, filters):
        return self.get("applications", query_params=filters)

    def app_create(self, name):
        return self.post("applications", body={"name": name})

    def app_get(self, app_id):
        return self.get("applications/%s" % app_id)

    def app_upload(self, app_id, tarball):
        return self.post("applications/%s/upload" % app_id, body=tarball)

    def app_update(self, app_id, updates):
        return self.post("applications/%s" % app_id, body=updates)

    def app_add_environment_vars(self, app_guid, env_vars):
        env_body = [dict(name=kv[0], value=kv[1]) for kv in env_vars]
        return self.patch("v1/content/%s/environment" % app_guid, body=env_body)

    def app_deploy(self, app_id, bundle_id=None):
        return self.post("applications/%s/deploy" % app_id, body={"bundle": bundle_id})

    def app_publish(self, app_id, access):
        return self.post(
            "applications/%s" % app_id,
            body={"access_type": access, "id": app_id, "needs_config": False},
        )

    def app_config(self, app_id):
        return self.get("applications/%s/config" % app_id)

    def bundle_download(self, content_guid, bundle_id):
        response = self.get("v1/content/%s/bundles/%s/download" % (content_guid, bundle_id), decode_response=False)
        self._server.handle_bad_response(response)
        return response

    def content_search(self):
        response = self.get("v1/content")
        self._server.handle_bad_response(response)
        return response

    def content_get(self, content_guid):
        response = self.get("v1/content/%s" % content_guid)
        self._server.handle_bad_response(response)
        return response

    def content_build(self, content_guid, bundle_id=None):
        response = self.post("v1/content/%s/build" % content_guid, body={"bundle_id": bundle_id})
        self._server.handle_bad_response(response)
        return response

    def task_get(self, task_id, first_status=None):
        params = None
        if first_status is not None:
            params = {"first_status": first_status}
        response = self.get("tasks/%s" % task_id, query_params=params)
        self._server.handle_bad_response(response)
        return response

    def deploy(self, app_id, app_name, app_title, title_is_default, tarball, env_vars):
        if app_id is None:
            # create an app if id is not provided
            app = self.app_create(app_name)
            self._server.handle_bad_response(app)
            app_id = app["id"]

            # Force the title to update.
            title_is_default = False
        else:
            # assume app exists. if it was deleted then Connect will
            # raise an error
            app = self.app_get(app_id)
            self._server.handle_bad_response(app)

        app_guid = app["guid"]
        if env_vars:
            result = self.app_add_environment_vars(app_guid, list(env_vars.items()))
            self._server.handle_bad_response(result)

        if app["title"] != app_title and not title_is_default:
            self._server.handle_bad_response(self.app_update(app_id, {"title": app_title}))
            app["title"] = app_title

        app_bundle = self.app_upload(app_id, tarball)

        self._server.handle_bad_response(app_bundle)

        task = self.app_deploy(app_id, app_bundle["id"])

        self._server.handle_bad_response(task)

        return {
            "task_id": task["id"],
            "app_id": app_id,
            "app_guid": app["guid"],
            "app_url": app["url"],
            "title": app["title"],
        }

    def download_bundle(self, content_guid, bundle_id):
        results = self.bundle_download(content_guid, bundle_id)
        self._server.handle_bad_response(results)
        return results

    def search_content(self):
        results = self.content_search()
        self._server.handle_bad_response(results)
        return results

    def get_content(self, content_guid):
        results = self.content_get(content_guid)
        self._server.handle_bad_response(results)
        return results

    def wait_for_task(
        self, task_id, log_callback, abort_func=lambda: False, timeout=None, poll_wait=0.5, raise_on_error=True
    ):

        last_status = None
        ending = time.time() + timeout if timeout else 999999999999

        if log_callback is None:
            log_lines = []
            log_callback = log_lines.append
        else:
            log_lines = None

        sleep_duration = 0.5
        time_slept = 0
        while True:
            if time.time() >= ending:
                raise RSConnectException("Task timed out after %d seconds" % timeout)
            elif abort_func():
                raise RSConnectException("Task aborted.")

            # we continue the loop so that we can re-check abort_func() in case there was an interrupt (^C),
            # otherwise the user would have to wait a full poll_wait cycle before the program would exit.
            if time_slept <= poll_wait:
                time_slept += sleep_duration
                time.sleep(sleep_duration)
                continue
            else:
                time_slept = 0
                task_status = self.task_get(task_id, last_status)
                self._server.handle_bad_response(task_status)
                last_status = self.output_task_log(task_status, last_status, log_callback)
                if task_status["finished"]:
                    result = task_status.get("result")
                    if isinstance(result, dict):
                        data = result.get("data", "")
                        type = result.get("type", "")
                        if data or type:
                            log_callback("%s (%s)" % (data, type))

<<<<<<< HEAD
=======
                    err = task_status.get("error")
                    if err:
                        log_callback("Error from Connect server: " + err)

>>>>>>> cc1aaefe
                    exit_code = task_status["code"]
                    if exit_code != 0:
                        exit_status = "Task exited with status %d." % exit_code
                        if raise_on_error:
                            raise RSConnectException(exit_status)
                        else:
                            log_callback("Task failed. %s" % exit_status)
                    return log_lines, task_status

    @staticmethod
    def output_task_log(task_status, last_status, log_callback):
        """Pipe any new output through the log_callback.

        Returns an updated last_status which should be passed into
        the next call to output_task_log.

        Raises RSConnectException on task failure.
        """
        new_last_status = last_status
        if task_status["last_status"] != last_status:
            for line in task_status["status"]:
                log_callback(line)
            new_last_status = task_status["last_status"]

        return new_last_status


def verify_server(connect_server):
    """
    Verify that the given server information represents a Connect instance that is
    reachable, active and appears to be actually running RStudio Connect.  If the
    check is successful, the server settings for the Connect server is returned.

    :param connect_server: the Connect server information.
    :return: the server settings from the Connect server.
    """
    try:
        with RSConnect(connect_server) as client:
            result = client.server_settings()
            connect_server.handle_bad_response(result)
            return result
    except SSLError as ssl_error:
        raise RSConnectException("There is an SSL/TLS configuration problem: %s" % ssl_error)


def verify_api_key(connect_server):
    """
    Verify that an API Key may be used to authenticate with the given RStudio Connect server.
    If the API key verifies, we return the username of the associated user.

    :param connect_server: the Connect server information, including the API key to test.
    :return: the username of the user to whom the API key belongs.
    """
    with RSConnect(connect_server) as client:
        result = client.me()
        if isinstance(result, HTTPResponse):
            if result.json_data and "code" in result.json_data and result.json_data["code"] == 30:
                raise RSConnectException("The specified API key is not valid.")
            raise RSConnectException("Could not verify the API key: %s %s" % (result.status, result.reason))
        return result["username"]


def get_python_info(connect_server):
    """
    Return information about versions of Python that are installed on the indicated
    Connect server.

    :param connect_server: the Connect server information.
    :return: the Python installation information from Connect.
    """
    with RSConnect(connect_server) as client:
        result = client.python_settings()
        connect_server.handle_bad_response(result)
        return result


def get_app_info(connect_server, app_id):
    """
    Return information about an application that has been created in Connect.

    :param connect_server: the Connect server information.
    :param app_id: the ID (numeric or GUID) of the application to get info for.
    :return: the Python installation information from Connect.
    """
    with RSConnect(connect_server) as client:
        result = client.app_get(app_id)
        connect_server.handle_bad_response(result)
        return result


def get_app_config(connect_server, app_id):
    """
    Return the configuration information for an application that has been created
    in Connect.

    :param connect_server: the Connect server information.
    :param app_id: the ID (numeric or GUID) of the application to get the info for.
    :return: the Python installation information from Connect.
    """
    with RSConnect(connect_server) as client:
        result = client.app_config(app_id)
        connect_server.handle_bad_response(result)
        return result


def do_bundle_deploy(connect_server, app_id, name, title, title_is_default, bundle, env_vars):
    """
    Deploys the specified bundle.

    :param connect_server: the Connect server information.
    :param app_id: the ID of the app to deploy, if this is a redeploy.
    :param name: the name for the deploy.
    :param title: the title for the deploy.
    :param title_is_default: a flag noting whether the title carries a defaulted value.
    :param bundle: the bundle to deploy.
    :param env_vars: list of NAME=VALUE pairs for the app environment
    :return: application information about the deploy.  This includes the ID of the
    task that may be queried for deployment progress.
    """
    with RSConnect(connect_server, timeout=120) as client:
        result = client.deploy(app_id, name, title, title_is_default, bundle, env_vars)
        connect_server.handle_bad_response(result)
        return result


def emit_task_log(
    connect_server,
    app_id,
    task_id,
    log_callback,
    abort_func=lambda: False,
    timeout=None,
    poll_wait=0.5,
    raise_on_error=True,
):
    """
    Helper for spooling the deployment log for an app.

    :param connect_server: the Connect server information.
    :param app_id: the ID of the app that was deployed.
    :param task_id: the ID of the task that is tracking the deployment of the app..
    :param log_callback: the callback to use to write the log to.  If this is None
    (the default) the lines from the deployment log will be returned as a sequence.
    If a log callback is provided, then None will be returned for the log lines part
    of the return tuple.
    :param timeout: an optional timeout for the wait operation.
    :param poll_wait: how long to wait between polls of the task api for status/logs
    :param raise_on_error: whether to raise an exception when a task is failed, otherwise we
    return the task_result so we can record the exit code.
    :return: the ultimate URL where the deployed app may be accessed and the sequence
    of log lines.  The log lines value will be None if a log callback was provided.
    """
    with RSConnect(connect_server) as client:
        result = client.wait_for_task(task_id, log_callback, abort_func, timeout, poll_wait, raise_on_error)
        connect_server.handle_bad_response(result)
        app_config = client.app_config(app_id)
        connect_server.handle_bad_response(app_config)
        app_url = app_config.get("config_url")
        return (app_url, *result)


def retrieve_matching_apps(connect_server, filters=None, limit=None, mapping_function=None):
    """
    Retrieves all the app names that start with the given default name.  The main
    point for this function is that it handles all the necessary paging logic.

    If a mapping function is provided, it must be a callable that accepts 2
    arguments.  The first will be an `RSConnect` client, in the event extra calls
    per app are required.  The second will be the current app.  If the function
    returns None, then the app will be discarded and not appear in the result.

    :param connect_server: the Connect server information.
    :param filters: the filters to use for isolating the set of desired apps.
    :param limit: the maximum number of apps to retrieve.  If this is None,
    then all matching apps are returned.
    :param mapping_function: an optional function that may transform or filter
    each app to return to something the caller wants.
    :return: the list of existing names that start with the proposed one.
    """
    page_size = 100
    result = []
    search_filters = filters.copy() if filters else {}
    search_filters["count"] = min(limit, page_size) if limit else page_size
    total_returned = 0
    maximum = limit
    finished = False

    with RSConnect(connect_server) as client:
        while not finished:
            response = client.app_search(search_filters)
            connect_server.handle_bad_response(response)

            if not maximum:
                maximum = response["total"]
            else:
                maximum = min(maximum, response["total"])

            applications = response["applications"]
            returned = response["count"]
            delta = maximum - (total_returned + returned)
            # If more came back than we need, drop the rest.
            if delta < 0:
                applications = applications[: abs(delta)]
            total_returned = total_returned + len(applications)

            if mapping_function:
                applications = [mapping_function(client, app) for app in applications]
                # Now filter out the None values that represent the apps the
                # function told us to drop.
                applications = [app for app in applications if app is not None]

            result.extend(applications)

            if total_returned < maximum:
                search_filters = {
                    "start": total_returned,
                    "count": page_size,
                    "cont": response["continuation"],
                }
            else:
                finished = True

    return result


def override_title_search(connect_server, app_id, app_title):
    """
    Returns a list of abbreviated app data that contains apps with a title
    that matches the given one and/or the specific app noted by its ID.

    :param connect_server: the Connect server information.
    :param app_id: the ID of a specific app to look for, if any.
    :param app_title: the title to search for.
    :return: the list of matching apps, each trimmed to ID, name, title, mode
    URL and dashboard URL.
    """

    def map_app(app, config):
        """
        Creates the abbreviated data dictionary for the specified app and config
        information.

        :param app: the raw app data to start with.
        :param config: the configuration data to use.
        :return: the abbreviated app data dictionary.
        """
        return {
            "id": app["id"],
            "name": app["name"],
            "title": app["title"],
            "app_mode": AppModes.get_by_ordinal(app["app_mode"]).name(),
            "url": app["url"],
            "config_url": config["config_url"],
        }

    def mapping_filter(client, app):
        """
        Mapping/filter function for retrieving apps.  We only keep apps
        that have an app mode of static or Jupyter notebook.  The data
        for the apps we keep is an abbreviated subset.

        :param client: the client object to use for RStudio Connect calls.
        :param app: the current app from Connect.
        :return: the abbreviated data for the app or None.
        """
        # Only keep apps that match our app modes.
        app_mode = AppModes.get_by_ordinal(app["app_mode"])
        if app_mode not in (AppModes.STATIC, AppModes.JUPYTER_NOTEBOOK):
            return None

        config = client.app_config(app["id"])
        connect_server.handle_bad_response(config)

        return map_app(app, config)

    apps = retrieve_matching_apps(
        connect_server,
        filters={"filter": "min_role:editor", "search": app_title},
        mapping_function=mapping_filter,
        limit=5,
    )

    if app_id:
        found = next((app for app in apps if app["id"] == app_id), None)

        if not found:
            try:
                app = get_app_info(connect_server, app_id)
                mode = AppModes.get_by_ordinal(app["app_mode"])
                if mode in (AppModes.STATIC, AppModes.JUPYTER_NOTEBOOK):
                    apps.append(map_app(app, get_app_config(connect_server, app_id)))
            except RSConnectException:
                logger.debug('Error getting info for previous app_id "%s", skipping.', app_id)

    return apps


def find_unique_name(connect_server, name):
    """
    Poll through existing apps to see if anything with a similar name exists.
    If so, start appending numbers until a unique name is found.

    :param connect_server: the Connect server information.
    :param name: the default name for an app.
    :return: the name, potentially with a suffixed number to guarantee uniqueness.
    """
    existing_names = retrieve_matching_apps(
        connect_server,
        filters={"search": name},
        mapping_function=lambda client, app: app["name"],
    )

    if name in existing_names:
        suffix = 1
        test = "%s%d" % (name, suffix)
        while test in existing_names:
            suffix = suffix + 1
            test = "%s%d" % (name, suffix)
        name = test

    return name<|MERGE_RESOLUTION|>--- conflicted
+++ resolved
@@ -237,13 +237,10 @@
                         if data or type:
                             log_callback("%s (%s)" % (data, type))
 
-<<<<<<< HEAD
-=======
                     err = task_status.get("error")
                     if err:
                         log_callback("Error from Connect server: " + err)
 
->>>>>>> cc1aaefe
                     exit_code = task_status["code"]
                     if exit_code != 0:
                         exit_status = "Task exited with status %d." % exit_code
