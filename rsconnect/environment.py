#!/usr/bin/env python
"""
Environment data class abstraction that is usable as an executable module

```bash
python -m rsconnect.environment
```
"""
import collections
import datetime
import json
import locale
import os
import re
import subprocess
import sys

try:
    import typing
    from typing import Optional
except ImportError:
    typing = None

version_re = re.compile(r"\d+\.\d+(\.\d+)?")
conda_version_re = re.compile(r"^(?:\s*-\s*)?python=(\d+\.\d+(?:\.\d+)?)", re.MULTILINE)
exec_dir = os.path.dirname(sys.executable)


Environment = collections.namedtuple(
    "Environment",
    (
        "conda",
        "contents",
        "error",
        "filename",
        "locale",
        "package_manager",
        "pip",
        "python",
        "source",
    ),
)


def MakeEnvironment(
    conda: Optional[str] = None,
    contents: Optional[str] = None,
    error: Optional[str] = None,
    filename: Optional[str] = None,
    locale: Optional[str] = None,
    package_manager: Optional[str] = None,
    pip: Optional[str] = None,
    python: Optional[str] = None,
    source: Optional[str] = None,
):
    return Environment(conda, contents, error, filename, locale, package_manager, pip, python, source)


class EnvironmentException(Exception):
    pass


def detect_environment(dirname, force_generate=False, conda_mode=False, conda=None):
    # type: (str, bool, bool, typing.Optional[str]) -> Environment
    """Determine the python dependencies in the environment.

    `pip freeze` will be used to introspect the environment unless `conda_mode` is
    set to `True`.  In that case, an attempt will be made to use Conda to introspect
    the environment.

    :param: dirname Directory name
    :param: force_generate Force the generation of an environment
    :param: conda_mode inspect the environment assuming Conda
    :return: a dictionary containing the package spec filename and contents if successful,
    or a dictionary containing `error` on failure.
    """
    conda = get_conda(conda)

    if conda_mode and conda:
        if force_generate:
            result = conda_env_export(conda)
        else:
            result = output_file(dirname, "environment.yml", "conda") or conda_env_export(conda)
    else:
        if force_generate:
            result = pip_freeze()
        else:
            result = output_file(dirname, "requirements.txt", "pip") or pip_freeze()

    if result is not None:
        if conda_mode and result["package_manager"] != "conda":
            return MakeEnvironment(
                error=(
                    'Conda was requested but no activated Conda environment was found. See "conda activate '
                    '--help" for more information.'
                )
            )

        result["python"] = get_python_version(MakeEnvironment(**result))
        result["pip"] = get_version("pip")
        if conda:
            result["conda"] = get_conda_version(conda)
        result["locale"] = get_default_locale()

    return MakeEnvironment(**result)


def get_conda(conda=None):
    """get_conda tries to find the conda executable if we're in
    a conda environment. If not, or if we cannot find the executable,
    return None.
    :returns: conda string path to conda or None.
    """
    if os.environ.get("CONDA_PREFIX", None) is None and conda is None:
        return None
    else:
        return conda or os.environ.get("CONDA_EXE", None)


def get_python_version(environment):
    # type: (Environment) -> str
    if environment.package_manager == "conda":
        versions = conda_version_re.findall(environment.contents)
        if len(versions) > 0:
            version = versions[0]
            if version.count(".") == 1:
                version = version + ".0"
            return version

    v = sys.version_info
    return "%d.%d.%d" % (v[0], v[1], v[2])


def get_conda_version(conda):
    try:
        args = [conda, "-V"]
        proc = subprocess.Popen(
            args,
            stdout=subprocess.PIPE,
            stderr=subprocess.PIPE,
            universal_newlines=True,
        )
        stdout, stderr = proc.communicate()
        match = version_re.search(stdout or stderr)
        if match:
            return match.group()
        msg = "Failed to get version of conda from the output of: %s - standard output: %s; standard error: %s" % (
            " ".join(args),
            stdout,
            stderr,
        )
        raise EnvironmentException(msg)
    except Exception as exception:
        raise EnvironmentException("Error getting conda version: %s" % str(exception))


def get_default_locale(locale_source=locale.getdefaultlocale):
    result = ".".join([item or "" for item in locale_source()])
    return "" if result == "." else result


def get_version(module):
    try:
        args = [sys.executable, "-m", module, "--version"]
        proc = subprocess.Popen(
            args,
            stdout=subprocess.PIPE,
            stderr=subprocess.PIPE,
            universal_newlines=True,
        )
        stdout, stderr = proc.communicate()
        match = version_re.search(stdout)
        if match:
            return match.group()

        msg = "Failed to get version of '%s' from the output of: %s" % (
            module,
            " ".join(args),
        )
        raise EnvironmentException(msg)
    except Exception as exception:
        raise EnvironmentException("Error getting '%s' version: %s" % (module, str(exception)))


def output_file(dirname, filename, package_manager):
    """Read an existing package spec file.

    Returns a dictionary containing the filename and contents
    if successful, None if the file does not exist,
    or a dictionary containing 'error' on failure.
    """
    try:
        path = os.path.join(dirname, filename)
        if not os.path.exists(path):
            return None

        with open(path, "r") as f:
            data = f.read()

        data = "\n".join([line for line in data.split("\n") if "rsconnect" not in line])

        return {
            "filename": filename,
            "contents": data,
            "source": "file",
            "package_manager": package_manager,
        }
    except Exception as exception:
        raise EnvironmentException("Error reading %s: %s" % (filename, str(exception)))


def pip_freeze():
    """Inspect the environment using `pip freeze`.

    Returns a dictionary containing the filename
    (always 'requirements.txt') and contents if successful,
    or a dictionary containing 'error' on failure.
    """
    try:
        proc = subprocess.Popen(
<<<<<<< HEAD
            [sys.executable, "-m", "pip", "list", "--format=freeze", "--disable-pip-version-check"],
=======
            [sys.executable, "-m", "pip", "freeze"],
>>>>>>> 6ec75f8b
            stdout=subprocess.PIPE,
            stderr=subprocess.PIPE,
            universal_newlines=True,
        )

        pip_stdout, pip_stderr = proc.communicate()
        pip_status = proc.returncode
    except Exception as exception:
        raise EnvironmentException("Error during pip freeze: %s" % str(exception))

    if pip_status != 0:
        msg = pip_stderr or ("exited with code %d" % pip_status)
        raise EnvironmentException("Error during pip freeze: %s" % msg)

    pip_stdout = "\n".join([line for line in pip_stdout.split("\n") if "rsconnect" not in line])

    pip_stdout = (
        "# requirements.txt generated by rsconnect-python on " + str(datetime.datetime.utcnow()) + "\n" + pip_stdout
    )

    return {
        "filename": "requirements.txt",
        "contents": pip_stdout,
        "source": "pip_freeze",
        "package_manager": "pip",
    }


def strip_ref(line):
    # remove erroneous conda build paths that will break pip install
    return line.split(" @ file:", 1)[0].strip()


def exclude(line):
    return line and line.startswith("setuptools") and "post" in line


def conda_env_export(conda):
    """Inspect the environment using `conda env export`
    :param: conda path to the `conda` tool
    :return: dictionary containing the key "environment.yml" and the data inside
    """
    try:
        proc = subprocess.Popen(
            [conda, "env", "export"],
            stdout=subprocess.PIPE,
            stderr=subprocess.PIPE,
            universal_newlines=True,
        )
        conda_stdout, conda_stderr = proc.communicate()
        conda_status = proc.returncode
    except Exception as exception:
        raise EnvironmentException("Error during conda env export: %s" % str(exception))

    if conda_status != 0:
        msg = conda_stderr or ("exited with code %d" % conda_status)
        raise EnvironmentException("Error during conda env export: %s" % msg)

    return {
        "filename": "environment.yml",
        "contents": conda_stdout,
        "source": "conda_env_export",
        "package_manager": "conda",
    }


def main():
    """
    Run `detect_environment` and dump the result as JSON.
    """
    try:
        if len(sys.argv) < 2:
            raise EnvironmentException("Usage: %s [-fc] DIRECTORY" % sys.argv[0])
        # directory is always the last argument
        directory = sys.argv[len(sys.argv) - 1]
        flags = ""
        force_generate = False
        conda_mode = False
        if len(sys.argv) > 2:
            flags = sys.argv[1]
        if "f" in flags:
            force_generate = True
        if "c" in flags:
            conda_mode = True
        envinfo = detect_environment(directory, force_generate, conda_mode)._asdict()
        if "contents" in envinfo:
            keepers = list(map(strip_ref, envinfo["contents"].split("\n")))
            if not conda_mode:
                keepers = [line for line in keepers if not exclude(line)]
            envinfo["contents"] = "\n".join(keepers)

        json.dump(
            envinfo,
            sys.stdout,
            indent=4,
        )
    except EnvironmentException as exception:
        json.dump(dict(error=str(exception)), sys.stdout, indent=4)


if __name__ == "__main__":
    main()<|MERGE_RESOLUTION|>--- conflicted
+++ resolved
@@ -218,11 +218,7 @@
     """
     try:
         proc = subprocess.Popen(
-<<<<<<< HEAD
-            [sys.executable, "-m", "pip", "list", "--format=freeze", "--disable-pip-version-check"],
-=======
             [sys.executable, "-m", "pip", "freeze"],
->>>>>>> 6ec75f8b
             stdout=subprocess.PIPE,
             stderr=subprocess.PIPE,
             universal_newlines=True,
