--- conflicted
+++ resolved
@@ -317,12 +317,8 @@
     type=click.File(),
     help="The path to trusted TLS CA certificates.",
 )
-<<<<<<< HEAD
+@click.option("--verbose", "-v", is_flag=True, help="Print detailed messages.")
 @rstudio_args
-=======
->>>>>>> 6e3a84dd
-@click.option("--verbose", "-v", is_flag=True, help="Print detailed messages.")
-@shinyapps_args
 @click.pass_context
 def add(ctx, name, server, api_key, insecure, cacert, account, token, secret, verbose):
 
@@ -404,12 +400,8 @@
             for server in servers:
                 click.echo('Nickname: "%s"' % server["name"])
                 click.echo("    URL: %s" % server["url"])
-<<<<<<< HEAD
-                click.echo("    API key is saved")
-=======
                 if server.get("api_key"):
                     click.echo("    API key is saved")
->>>>>>> 6e3a84dd
                 if server.get("insecure"):
                     click.echo("    Insecure mode (TLS host/certificate validation disabled)")
                 if server.get("ca_cert"):
