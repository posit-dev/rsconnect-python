--- conflicted
+++ resolved
@@ -407,11 +407,7 @@
 def add(ctx, name, server, api_key, insecure, cacert, account, token, secret, verbose):
 
     set_verbosity(verbose)
-<<<<<<< HEAD
-    if sys.version_info >= (3, 7):
-=======
-    if click.__version__ >= "8.0.0" and sys.version_info >= (3, 8):
->>>>>>> efa102d4
+    if click.__version__ >= "8.0.0" and sys.version_info >= (3, 7):
         click.echo("Detected the following inputs:")
         for k, v in locals().items():
             if k in {"ctx", "verbose"}:
