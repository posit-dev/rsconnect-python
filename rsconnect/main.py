import errno
import functools
import json
import os
import sys
import textwrap
from os.path import abspath, dirname, exists, isdir, join

import click
from six import text_type

from .actions import (
    are_apis_supported_on_server,
    check_server_capabilities,
    cli_feedback,
    create_api_deployment_bundle,
    create_notebook_deployment_bundle,
    deploy_bundle,
    describe_manifest,
    gather_basic_deployment_info_for_api,
    gather_basic_deployment_info_for_fastapi,
    gather_basic_deployment_info_for_dash,
    gather_basic_deployment_info_for_streamlit,
    gather_basic_deployment_info_for_bokeh,
    gather_basic_deployment_info_for_notebook,
    gather_basic_deployment_info_from_manifest,
    gather_server_details,
    get_python_env_info,
    is_conda_supported_on_server,
    set_verbosity,
    spool_deployment_log,
    test_api_key,
    test_server,
    validate_entry_point,
    validate_extra_files,
    validate_file_is_notebook,
    validate_manifest_file,
    write_api_manifest_json,
    write_environment_file,
    write_notebook_manifest_json,
    fake_module_file_from_directory,
)
from .actions_content import (
    download_bundle,
    build_add_content,
    build_remove_content,
    build_list_content,
    build_history,
    build_start,
    search_content,
    get_content,
    emit_build_log,
)

from . import api, VERSION
from .bundle import is_environment_dir, make_manifest_bundle
from .log import logger, LogOutputFormat
from .metadata import ServerStore, AppStore
from .models import (
    AppModes,
    BuildStatus,
    ContentGuidWithBundleParamType,
    StrippedStringParamType,
    VersionSearchFilterParamType,
)


server_store = ServerStore()
future_enabled = False

<<<<<<< HEAD
def server_args(func):
    @click.option("--name", "-n", help="The nickname of the RStudio Connect server to deploy to.")
    @click.option(
        "--server",
        "-s",
        envvar="CONNECT_SERVER",
        help="The URL for the RStudio Connect server to deploy to.",
    )
    @click.option(
        "--api-key",
        "-k",
        envvar="CONNECT_API_KEY",
        help="The API key to use to authenticate with RStudio Connect.",
    )
    @click.option(
        "--insecure",
        "-i",
        envvar="CONNECT_INSECURE",
        is_flag=True,
        help="Disable TLS certification/host validation.",
    )
    @click.option(
        "--cacert",
        "-c",
        envvar="CONNECT_CA_CERTIFICATE",
        type=click.File(),
        help="The path to trusted TLS CA certificates.",
    )
    @click.option("--verbose", "-v", is_flag=True, help="Print detailed messages.")
    @functools.wraps(func)
    def wrapper(*args, **kwargs):
        return func(*args, **kwargs)

    return wrapper


def validate_env_vars(ctx, param, all_values):
    vars = {}

    for s in all_values:
        if not isinstance(s, str):
            raise click.BadParameter("environment variable must be a string: '{}'".format(s))

        if "=" in s:
            name, value = s.split("=", 1)
            vars[name] = value
        else:
            # inherited value from the environment
            value = os.environ.get(s)
            if value is None:
                raise click.BadParameter("'{}' not found in the environment".format(s))
            vars[s] = value

    return vars


def content_args(func):
    @click.option(
        "--new",
        "-N",
        is_flag=True,
        help=(
            "Force a new deployment, even if there is saved metadata from a "
            "previous deployment. Cannot be used with --app-id."
        ),
    )
    @click.option(
        "--app-id",
        "-a",
        help="Existing app ID or GUID to replace. Cannot be used with --new.",
    )
    @click.option("--title", "-t", help="Title of the content (default is the same as the filename).")
    @click.option(
        "--environment",
        "-E",
        "env_vars",
        multiple=True,
        callback=validate_env_vars,
        help="Set an environment variable. Specify a value with NAME=VALUE, or just NAME to use the value from the local environment. May be specified multiple times. [v1.8.6+]",
    )
    @functools.wraps(func)
    def wrapper(*args, **kwargs):
        return func(*args, **kwargs)

    return wrapper

=======
>>>>>>> 0a2aa41c

@click.group(no_args_is_help=True)
@click.option("--future", "-u", is_flag=True, hidden=True, help="Enables future functionality.")
def cli(future):
    """
    This command line tool may be used to deploy Jupyter notebooks to RStudio
    Connect.  Support for deploying other content types is also provided.

    The tool supports the notion of a simple nickname that represents the
    information needed to interact with an RStudio Connect server instance.  Use
    the add, list and remove commands to manage these nicknames.

    The information about an instance of RStudio Connect includes its URL, the
    API key needed to authenticate against that instance, a flag that notes whether
    TLS certificate/host verification should be disabled and a path to a trusted CA
    certificate file to use for TLS.  The last two items are only relevant if the
    URL specifies the "https" protocol.
    """
    global future_enabled
    future_enabled = future


@cli.command(help="Show the version of the rsconnect-python package.")
def version():
    click.echo(VERSION)


def _test_server_and_api(server, api_key, insecure, ca_cert):
    """
    Test the specified server information to make sure it works.  If so, a
    ConnectServer object is returned with the potentially expanded URL.

    :param server: the server URL, which is allowed to be missing its scheme.
    :param api_key: an optional API key to validate.
    :param insecure: a flag noting whether TLS host/validation should be skipped.
    :param ca_cert: the name of a CA certs file containing certificates to use.
    :return: a tuple containing an appropriate ConnectServer object and the username
    of the user the API key represents (or None, if no key was provided).
    """
    ca_data = ca_cert and text_type(ca_cert.read())
    me = None

    with cli_feedback("Checking %s" % server):
        real_server, _ = test_server(api.RSConnectServer(server, None, insecure, ca_data))

    real_server.api_key = api_key

    if api_key:
        with cli_feedback("Checking API key"):
            me = test_api_key(real_server)

    return real_server, me


# noinspection SpellCheckingInspection
@cli.command(
    short_help="Define a nickname for an RStudio Connect server.",
    help=(
        "Associate a simple nickname with the information needed to interact with an RStudio Connect server. "
        "Specifying an existing nickname will cause its stored information to be replaced by what is given "
        "on the command line."
    ),
)
@click.option("--name", "-n", required=True, help="The nickname of the RStudio Connect server to deploy to.")
@click.option(
    "--server",
    "-s",
    required=True,
    envvar="CONNECT_SERVER",
    help="The URL for the RStudio Connect server to deploy to.",
)
@click.option(
    "--api-key",
    "-k",
    required=True,
    envvar="CONNECT_API_KEY",
    help="The API key to use to authenticate with RStudio Connect.",
)
def add(name, server, api_key, insecure, cacert, verbose):
    set_verbosity(verbose)

    old_server = server_store.get_by_name(name)

    # Server must be pingable and the API key must work to be added.
    real_server, _ = _test_server_and_api(server, api_key, insecure, cacert)

    server_store.set(
        name,
        real_server.url,
        real_server.api_key,
        real_server.insecure,
        real_server.ca_data,
    )

    if old_server:
        click.echo('Updated server "%s" with URL %s' % (name, real_server.url))
    else:
        click.echo('Added server "%s" with URL %s' % (name, real_server.url))


@cli.command(
    "list",
    short_help="List the known RStudio Connect servers.",
    help="Show the stored information about each known server nickname.",
)
@click.option("--verbose", "-v", is_flag=True, help="Print detailed messages.")
def list_servers(verbose):
    set_verbosity(verbose)
    with cli_feedback(""):
        servers = server_store.get_all_servers()

        click.echo("Server information from %s" % server_store.get_path())

        if not servers:
            click.echo("No servers are saved. To add a server, see `rsconnect add --help`.")
        else:
            click.echo()
            for server in servers:
                click.echo('Nickname: "%s"' % server["name"])
                click.echo("    URL: %s" % server["url"])
                click.echo("    API key is saved")
                if server["insecure"]:
                    click.echo("    Insecure mode (TLS host/certificate validation disabled)")
                if server["ca_cert"]:
                    click.echo("    Client TLS certificate data provided")
                click.echo()


# noinspection SpellCheckingInspection
@cli.command(
    short_help="Show details about an RStudio Connect server.",
    help=(
        "Show details about an RStudio Connect server and installed Python information. "
        "Use this command to verify that a URL refers to an RStudio Connect server, optionally, that an "
        "API key is valid for authentication for that server.  It may also be used to verify that the "
        "information stored as a nickname is still valid."
    ),
)
@server_args
def details(name, server, api_key, insecure, cacert, verbose):
    set_verbosity(verbose)

    with cli_feedback("Checking arguments"):
        connect_server = _validate_deploy_to_args(name, server, api_key, insecure, cacert, api_key_is_required=False)

    click.echo("    RStudio Connect URL: %s" % connect_server.url)

    if not connect_server.api_key:
        return

    with cli_feedback("Gathering details"):
        server_details = gather_server_details(connect_server)

    connect_version = server_details["connect"]
    apis_allowed = server_details["python"]["api_enabled"]
    python_versions = server_details["python"]["versions"]
    conda_details = server_details["conda"]

    click.echo("    RStudio Connect version: %s" % ("<redacted>" if len(connect_version) == 0 else connect_version))

    if len(python_versions) == 0:
        click.echo("    No versions of Python are installed.")
    else:
        click.echo("    Installed versions of Python:")
        for python_version in python_versions:
            click.echo("        %s" % python_version)

    click.echo("    APIs: %sallowed" % ("" if apis_allowed else "not "))

    if future_enabled:
        click.echo("    Conda: %ssupported" % ("" if conda_details["supported"] else "not "))


@cli.command(
    short_help="Remove the information about an RStudio Connect server.",
    help=(
        "Remove the information about an RStudio Connect server by nickname or URL. "
        "One of --name or --server is required."
    ),
)
@click.option("--name", "-n", help="The nickname of the RStudio Connect server to remove.")
@click.option("--server", "-s", help="The URL of the RStudio Connect server to remove.")
@click.option("--verbose", "-v", is_flag=True, help="Print detailed messages.")
def remove(name, server, verbose):
    set_verbosity(verbose)

    message = None

    with cli_feedback("Checking arguments"):
        if name and server:
            raise api.RSConnectException("You must specify only one of -n/--name or -s/--server.")

        if not (name or server):
            raise api.RSConnectException("You must specify one of -n/--name or -s/--server.")

        if name:
            if server_store.remove_by_name(name):
                message = 'Removed nickname "%s".' % name
            else:
                raise api.RSConnectException('Nickname "%s" was not found.' % name)
        else:  # the user specified -s/--server
            if server_store.remove_by_url(server):
                message = 'Removed URL "%s".' % server
            else:
                raise api.RSConnectException('URL "%s" was not found.' % server)

    if message:
        click.echo(message)


def _get_names_to_check(file_or_directory):
    """
    A function to determine a set files to look for in getting information about a
    deployment.

    :param file_or_directory: the file or directory to start with.
    :return: a sequence of file names to try.
    """
    result = [file_or_directory]

    if isdir(file_or_directory):
        result.append(fake_module_file_from_directory(file_or_directory))
        result.append(join(file_or_directory, "manifest.json"))

    return result


@cli.command(
    short_help="Show saved information about the specified deployment.",
    help=(
        "Display information about the deployment of a Jupyter notebook or manifest. For any given file, "
        "information about it"
        "s deployments are saved on a per-server basis."
    ),
)
@click.argument("file", type=click.Path(exists=True, dir_okay=True, file_okay=True))
def info(file):
    with cli_feedback(""):
        for file_name in _get_names_to_check(file):
            app_store = AppStore(file_name)
            deployments = app_store.get_all()

            if len(deployments) > 0:
                break

        if len(deployments) > 0:
            click.echo("Loaded deployment information from %s" % abspath(app_store.get_path()))

            for deployment in deployments:
                # If this deployment was via a manifest, this will get us extra stuff about that.
                file_name = deployment.get("filename")
                entry_point, primary_document = describe_manifest(file_name)
                label = "Directory:" if isdir(file_name) else "Filename: "
                click.echo()
                click.echo("Server URL: %s" % click.style(deployment.get("server_url")))
                click.echo("    App URL:     %s" % deployment.get("app_url"))
                click.echo("    App ID:      %s" % deployment.get("app_id"))
                click.echo("    App GUID:    %s" % deployment.get("app_guid"))
                click.echo('    Title:       "%s"' % deployment.get("title"))
                click.echo("    %s   %s" % (label, file_name))
                if entry_point:
                    click.echo("    Entry point: %s" % entry_point)
                if primary_document:
                    click.echo("    Primary doc: %s" % primary_document)
                click.echo("    Type:        %s" % AppModes.get_by_name(deployment.get("app_mode"), True).desc())
        else:
            click.echo("No saved deployment information was found for %s." % file)


@cli.group(no_args_is_help=True, help="Deploy content to RStudio Connect.")
def deploy():
    pass


def _validate_deploy_to_args(name, url, api_key, insecure, ca_cert, api_key_is_required=True):
    """
    Validate that the user gave us enough information to talk to a Connect server.

    :param name: the nickname, if any, specified by the user.
    :param url: the URL, if any, specified by the user.
    :param api_key: the API key, if any, specified by the user.
    :param insecure: a flag noting whether TLS host/validation should be skipped.
    :param ca_cert: the name of a CA certs file containing certificates to use.
    :param api_key_is_required: a flag that notes whether the API key is required or may
    be omitted.
    :return: a ConnectServer object that carries all the right info.
    """
    ca_data = ca_cert and text_type(ca_cert.read())

    if name and url:
        raise api.RSConnectException("You must specify only one of -n/--name or -s/--server, not both.")

    real_server, api_key, insecure, ca_data, from_store = server_store.resolve(name, url, api_key, insecure, ca_data)

    # This can happen if the user specifies neither --name or --server and there's not
    # a single default to go with.
    if not real_server:
        raise api.RSConnectException("You must specify one of -n/--name or -s/--server.")

    connect_server = api.RSConnectServer(real_server, None, insecure, ca_data)

    # If our info came from the command line, make sure the URL really works.
    if not from_store:
        connect_server, _ = test_server(connect_server)

    connect_server.api_key = api_key

    if not connect_server.api_key:
        if api_key_is_required:
            raise api.RSConnectException('An API key must be specified for "%s".' % connect_server.url)
        return connect_server

    # If our info came from the command line, make sure the key really works.
    if not from_store:
        _ = test_api_key(connect_server)

    return connect_server


def _warn_on_ignored_manifest(directory):
    """
    Checks for the existence of a file called manifest.json in the given directory.
    If it's there, a warning noting that it will be ignored will be printed.

    :param directory: the directory to check in.
    """
    if exists(join(directory, "manifest.json")):
        click.secho(
            "    Warning: the existing manifest.json file will not be used or considered.",
            fg="yellow",
        )


def _warn_if_no_requirements_file(directory):
    """
    Checks for the existence of a file called requirements.txt in the given directory.
    If it's not there, a warning will be printed.

    :param directory: the directory to check in.
    """
    if not exists(join(directory, "requirements.txt")):
        click.secho(
            "    Warning: Capturing the environment using 'pip freeze'.\n"
            "             Consider creating a requirements.txt file instead.",
            fg="yellow",
        )


def _warn_if_environment_directory(directory):
    """
    Issue a warning if the deployment directory is itself a virtualenv (yikes!).

    :param directory: the directory to check in.
    """
    if is_environment_dir(directory):
        click.secho(
            "    Warning: The deployment directory appears to be a python virtual environment.\n"
            "             Excluding the 'bin' and 'lib' directories.",
            fg="yellow",
        )


def _warn_on_ignored_conda_env(environment):
    """
    Checks for a discovered Conda environment and produces a warning that it will be ignored when
    Conda was not requested.  The warning is only shown if we're in "future" mode since we don't
    yet want to advertise Conda support.

    :param environment: The Python environment that was discovered.
    """
    if future_enabled and environment.package_manager != "conda" and environment.conda is not None:
        click.echo(
            "    Using %s for package management; the current Conda environment will be ignored."
            % environment.package_manager
        )


def _warn_on_ignored_requirements(directory, requirements_file_name):
    """
    Checks for the existence of a file called manifest.json in the given directory.
    If it's there, a warning noting that it will be ignored will be printed.

    :param directory: the directory to check in.
    :param requirements_file_name: the name of the requirements file.
    """
    if exists(join(directory, requirements_file_name)):
        click.secho(
            "    Warning: the existing %s file will not be used or considered." % requirements_file_name,
            fg="yellow",
        )


def _deploy_bundle(
    connect_server,
    app_store,
    primary_path,
    app_id,
    app_mode,
    name,
    title,
    title_is_default,
    bundle,
    env_vars,
):
    """
    Does the work of uploading a prepared bundle.

    :param connect_server: the Connect server information.
    :param app_store: the store where data is saved about deployments.
    :param primary_path: the base path (file or directory) that's being deployed.
    :param app_id: the ID of the app.
    :param app_mode: the mode of the app.
    :param name: the name of the app.
    :param title: the title of the app.
    :param title_is_default: a flag noting whether the title carries a defaulted value.
    :param bundle: the bundle to deploy.
    :param env_vars: list of NAME=VALUE pairs to be set as the app environment
    """
    with cli_feedback("Uploading bundle"):
        app = deploy_bundle(connect_server, app_id, name, title, title_is_default, bundle, env_vars)

    with cli_feedback("Saving deployment data"):
        app_store.set(
            connect_server.url,
            abspath(primary_path),
            app["app_url"],
            app["app_id"],
            app["app_guid"],
            title,
            app_mode,
        )

    with cli_feedback(""):
        click.secho("\nDeployment log:")
        app_url, _, _ = spool_deployment_log(connect_server, app, click.echo)
        click.secho("Deployment completed successfully.")
        click.secho("    Dashboard content URL: ", nl=False)
        click.secho(app_url, fg="green")
        click.secho("    Direct content URL: ", nl=False)
        click.secho(app["app_url"], fg="green")

        # save the config URL, replacing the old app URL we got during deployment
        # (which is the Open Solo URL).
        app_store.set(
            connect_server.url,
            abspath(primary_path),
            app_url,
            app["app_id"],
            app["app_guid"],
            app["title"],
            app_mode,
        )


# noinspection SpellCheckingInspection,DuplicatedCode
@deploy.command(
    name="notebook",
    short_help="Deploy Jupyter notebook to RStudio Connect [v1.7.0+].",
    help=(
        "Deploy a Jupyter notebook to RStudio Connect. This may be done by source or as a static HTML "
        "page. If the notebook is deployed as a static HTML page (--static), it cannot be scheduled or "
        "rerun on the Connect server."
    ),
)
@server_args
@content_args
@click.option(
    "--static",
    "-S",
    is_flag=True,
    help=(
        "Render the notebook locally and deploy the result as a static "
        "document. Will not include the notebook source. Static notebooks "
        "cannot be re-run on the server."
    ),
)
@click.option(
    "--python",
    "-p",
    type=click.Path(exists=True),
    help=(
        "Path to Python interpreter whose environment should be used. "
        "The Python environment must have the rsconnect package installed."
    ),
)
@click.option(
    "--conda",
    "-C",
    is_flag=True,
    hidden=True,
    help="Use Conda to deploy (requires RStudio Connect version 1.8.2 or later)",
)
@click.option(
    "--force-generate",
    "-g",
    is_flag=True,
    help='Force generating "requirements.txt", even if it already exists.',
)
@click.option("--hide-all-input", is_flag=True, default=False, help="Hide all input cells when rendering output")
@click.option(
    "--hide-tagged-input", is_flag=True, default=False, help="Hide input code cells with the 'hide_input' tag"
)
@click.argument("file", type=click.Path(exists=True, dir_okay=False, file_okay=True))
@click.argument(
    "extra_files",
    nargs=-1,
    type=click.Path(exists=True, dir_okay=False, file_okay=True),
)
def deploy_notebook(
    name,
    server,
    api_key,
    insecure,
    cacert,
    static,
    new,
    app_id,
    title,
    python,
    conda,
    force_generate,
    verbose,
    file,
    extra_files,
    hide_all_input,
    hide_tagged_input,
    env_vars,
):
    set_verbosity(verbose)

    with cli_feedback("Checking arguments"):
        app_store = AppStore(file)
        connect_server = _validate_deploy_to_args(name, server, api_key, insecure, cacert)
        extra_files = validate_extra_files(dirname(file), extra_files)
        (
            app_id,
            deployment_name,
            title,
            default_title,
            app_mode,
        ) = gather_basic_deployment_info_for_notebook(connect_server, app_store, file, new, app_id, title, static)

    click.secho('    Deploying %s to server "%s"' % (file, connect_server.url))

    base_dir = dirname(file)
    _warn_on_ignored_manifest(base_dir)
    _warn_if_no_requirements_file(base_dir)
    _warn_if_environment_directory(base_dir)

    with cli_feedback("Inspecting Python environment"):
        python, environment = get_python_env_info(file, python, conda, force_generate)

    if environment.package_manager == "conda":
        with cli_feedback("Ensuring Conda is supported"):
            check_server_capabilities(connect_server, [is_conda_supported_on_server])
    else:
        _warn_on_ignored_conda_env(environment)

    if force_generate:
        _warn_on_ignored_requirements(base_dir, environment.filename)

    with cli_feedback("Creating deployment bundle"):
        bundle = create_notebook_deployment_bundle(
            file, extra_files, app_mode, python, environment, False, hide_all_input, hide_tagged_input
        )
    _deploy_bundle(
        connect_server,
        app_store,
        file,
        app_id,
        app_mode,
        deployment_name,
        title,
        default_title,
        bundle,
        env_vars,
    )


# noinspection SpellCheckingInspection,DuplicatedCode
@deploy.command(
    name="manifest",
    short_help="Deploy content to RStudio Connect by manifest.",
    help=(
        "Deploy content to RStudio Connect using an existing manifest.json "
        'file.  The specified file must either be named "manifest.json" or '
        'refer to a directory that contains a file named "manifest.json".'
    ),
)
@server_args
@content_args
@click.argument("file", type=click.Path(exists=True, dir_okay=True, file_okay=True))
def deploy_manifest(name, server, api_key, insecure, cacert, new, app_id, title, verbose, file, env_vars):
    set_verbosity(verbose)

    with cli_feedback("Checking arguments"):
        connect_server = _validate_deploy_to_args(name, server, api_key, insecure, cacert)
        file = validate_manifest_file(file)
        app_store = AppStore(file)

        (
            app_id,
            deployment_name,
            title,
            default_title,
            app_mode,
            package_manager,
        ) = gather_basic_deployment_info_from_manifest(connect_server, app_store, file, new, app_id, title)

    click.secho('    Deploying %s to server "%s"' % (file, connect_server.url))

    if package_manager == "conda":
        with cli_feedback("Ensuring Conda is supported"):
            check_server_capabilities(connect_server, [is_conda_supported_on_server])

    with cli_feedback("Creating deployment bundle"):
        try:
            bundle = make_manifest_bundle(file)
        except IOError as error:
            msg = "Unable to include the file %s in the bundle: %s" % (
                error.filename,
                error.args[1],
            )
            if error.args[0] == errno.ENOENT:
                msg = "\n".join(
                    [
                        msg,
                        "Since the file is missing but referenced in the manifest, "
                        "you will need to\nregenerate your manifest.  See the help "
                        'for the "write-manifest" command or,\nfor non-Python '
                        'content, run the "deploy other-content" command.',
                    ]
                )
            raise api.RSConnectException(msg)

    _deploy_bundle(
        connect_server,
        app_store,
        file,
        app_id,
        app_mode,
        deployment_name,
        title,
        default_title,
        bundle,
        env_vars,
    )


def generate_deploy_python(app_mode, alias, min_version):
    # noinspection SpellCheckingInspection
    @deploy.command(
        name=alias,
        short_help="Deploy a {desc} to RStudio Connect [v{version}+].".format(
            desc=app_mode.desc(), version=min_version
        ),
        help=(
            'Deploy a {desc} module to RStudio Connect. The "directory" argument must refer to an '
            "existing directory that contains the application code."
        ).format(desc=app_mode.desc()),
    )
    @server_args
    @content_args
    @click.option(
        "--entrypoint",
        "-e",
        help=(
            "The module and executable object which serves as the entry point for the {desc} (defaults to app)"
        ).format(desc=app_mode.desc()),
    )
    @click.option(
        "--exclude",
        "-x",
        multiple=True,
        help=(
            "Specify a glob pattern for ignoring files when building the bundle. Note that your shell may try "
            "to expand this which will not do what you expect. Generally, it's safest to quote the pattern. "
            "This option may be repeated."
        ),
    )
    @click.option(
        "--python",
        "-p",
        type=click.Path(exists=True),
        help=(
            "Path to Python interpreter whose environment should be used. "
            "The Python environment must have the rsconnect package installed."
        ),
    )
    @click.option(
        "--conda",
        "-C",
        is_flag=True,
        hidden=True,
        help="Use Conda to deploy (requires Connect version 1.8.2 or later)",
    )
    @click.option(
        "--force-generate",
        "-g",
        is_flag=True,
        help='Force generating "requirements.txt", even if it already exists.',
    )
    @click.argument("directory", type=click.Path(exists=True, dir_okay=True, file_okay=False))
    @click.argument(
        "extra_files",
        nargs=-1,
        type=click.Path(exists=True, dir_okay=False, file_okay=True),
    )
    def deploy_app(
        name,
        server,
        api_key,
        insecure,
        cacert,
        entrypoint,
        exclude,
        new,
        app_id,
        title,
        python,
        conda,
        force_generate,
        verbose,
        directory,
        extra_files,
        env_vars,
    ):
        _deploy_by_framework(
            name,
            server,
            api_key,
            insecure,
            cacert,
            entrypoint,
            exclude,
            new,
            app_id,
            title,
            python,
            conda,
            force_generate,
            verbose,
            directory,
            extra_files,
            env_vars,
            {
                AppModes.PYTHON_API: gather_basic_deployment_info_for_api,
                AppModes.PYTHON_FASTAPI: gather_basic_deployment_info_for_fastapi,
                AppModes.DASH_APP: gather_basic_deployment_info_for_dash,
                AppModes.STREAMLIT_APP: gather_basic_deployment_info_for_streamlit,
                AppModes.BOKEH_APP: gather_basic_deployment_info_for_bokeh,
            }[app_mode],
        )

    return deploy_app


deploy_api = generate_deploy_python(app_mode=AppModes.PYTHON_API, alias="api", min_version="1.8.2")
# TODO: set fastapi min_version correctly
deploy_fastapi = generate_deploy_python(app_mode=AppModes.PYTHON_FASTAPI, alias="fastapi", min_version="2021.08.0")
deploy_dash_app = generate_deploy_python(app_mode=AppModes.DASH_APP, alias="dash", min_version="1.8.2")
deploy_streamlit_app = generate_deploy_python(app_mode=AppModes.STREAMLIT_APP, alias="streamlit", min_version="1.8.4")
deploy_bokeh_app = generate_deploy_python(app_mode=AppModes.BOKEH_APP, alias="bokeh", min_version="1.8.4")


# noinspection SpellCheckingInspection
def _deploy_by_framework(
    name,
    server,
    api_key,
    insecure,
    cacert,
    entrypoint,
    exclude,
    new,
    app_id,
    title,
    python,
    conda,
    force_generate,
    verbose,
    directory,
    extra_files,
    env_vars,
    gatherer,
):
    """
    A common function for deploying APIs, as well as Dash, Streamlit, and Bokeh apps.

    :param name: the nickname of the Connect server to use.
    :param server: the URL of the Connect server to use.
    :param api_key: the API key to use to authenticate with Connect.
    :param insecure: a flag noting whether insecure TLS should be used.
    :param cacert: a path to a CA certificates file to use with TLS.
    :param entrypoint: the entry point for the thing being deployed.
    :param exclude: a sequence of exclude glob patterns to exclude files
                    from the deploy.
    :param new: a flag to force the deploy to be new.
    :param app_id: the ID of the app to redeploy.
    :param title: the title to use for the app.
    :param python: a path to the Python executable to use.
    :param conda: a flag to note whether Conda should be used/assumed..
    :param force_generate: a flag to force the generation of manifest and
                           requirements file.
    :param verbose: a flag to produce more (debugging) output.
    :param directory: the directory of the thing to deploy.
    :param extra_files: any extra files that should be included.
    :param gatherer: the function to use to gather basic information.
    """
    set_verbosity(verbose)

    with cli_feedback("Checking arguments"):
        connect_server = _validate_deploy_to_args(name, server, api_key, insecure, cacert)
        module_file = fake_module_file_from_directory(directory)
        extra_files = validate_extra_files(directory, extra_files)
        app_store = AppStore(module_file)
        entrypoint, app_id, deployment_name, title, default_title, app_mode = gatherer(
            connect_server, app_store, directory, entrypoint, new, app_id, title
        )

    click.secho('    Deploying %s to server "%s"' % (directory, connect_server.url))

    _warn_on_ignored_manifest(directory)
    _warn_if_no_requirements_file(directory)
    _warn_if_environment_directory(directory)

    with cli_feedback("Inspecting Python environment"):
        _, environment = get_python_env_info(module_file, python, conda, force_generate)

    with cli_feedback("Checking server capabilities"):
        checks = [are_apis_supported_on_server]
        if environment.package_manager == "conda":
            checks.append(is_conda_supported_on_server)
        check_server_capabilities(connect_server, checks)

    _warn_on_ignored_conda_env(environment)

    if force_generate:
        _warn_on_ignored_requirements(directory, environment.filename)

    with cli_feedback("Creating deployment bundle"):
        bundle = create_api_deployment_bundle(directory, extra_files, exclude, entrypoint, app_mode, environment, False)

    _deploy_bundle(
        connect_server,
        app_store,
        directory,
        app_id,
        app_mode,
        deployment_name,
        title,
        default_title,
        bundle,
        env_vars,
    )


@deploy.command(
    name="other-content",
    short_help="Describe deploying other content to RStudio Connect.",
    help="Show help on how to deploy other content to RStudio Connect.",
)
def deploy_help():
    text = (
        "To deploy a Shiny application or R Markdown document, use the rsconnect "
        "R package in the RStudio IDE.  Or, use rsconnect::writeManifest "
        "(again in the IDE) to create a manifest.json file and deploy that using "
        "this tool with the command, "
    )
    click.echo("\n".join(textwrap.wrap(text, 79)))
    click.echo()
    click.echo("    rsconnect deploy manifest [-n <name>|-s <url> -k <key>] <manifest-file>")
    click.echo()


@cli.group(
    name="write-manifest",
    no_args_is_help=True,
    short_help="Create a manifest.json file for later deployment.",
    help=(
        "Create a manifest.json file for later deployment. This may be used "
        "with the git support provided by RStudio Connect or by using the "
        '"deploy manifest" command in this tool.'
    ),
)
def write_manifest():
    pass


@write_manifest.command(
    name="notebook",
    short_help="Create a manifest.json file for a Jupyter notebook.",
    help=(
        "Create a manifest.json file for a Jupyter notebook for later deployment. "
        'This will create an environment file ("requirements.txt") if one does '
        "not exist. All files are created in the same directory as the notebook file."
    ),
)
@click.option("--overwrite", "-o", is_flag=True, help="Overwrite manifest.json, if it exists.")
@click.option(
    "--python",
    "-p",
    type=click.Path(exists=True),
    help="Path to Python interpreter whose environment should be used. "
    + "The Python environment must have the rsconnect package installed.",
)
@click.option(
    "--conda",
    "-C",
    is_flag=True,
    hidden=True,
    help="Use Conda to deploy (requires RStudio Connect version 1.8.2 or later)",
)
@click.option(
    "--force-generate",
    "-g",
    is_flag=True,
    help='Force generating "requirements.txt", even if it already exists.',
)
@click.option("--hide-all-input", help="Hide all input cells when rendering output")
@click.option("--hide-tagged-input", is_flag=True, default=None, help="Hide input code cells with the 'hide_input' tag")
@click.option("--verbose", "-v", "verbose", is_flag=True, help="Print detailed messages")
@click.argument("file", type=click.Path(exists=True, dir_okay=False, file_okay=True))
@click.argument(
    "extra_files",
    nargs=-1,
    type=click.Path(exists=True, dir_okay=False, file_okay=True),
)
def write_manifest_notebook(
    overwrite, python, conda, force_generate, verbose, file, extra_files, hide_all_input=None, hide_tagged_input=None
):
    set_verbosity(verbose)
    with cli_feedback("Checking arguments"):
        validate_file_is_notebook(file)

        base_dir = dirname(file)
        extra_files = validate_extra_files(base_dir, extra_files)
        manifest_path = join(base_dir, "manifest.json")

        if exists(manifest_path) and not overwrite:
            raise api.RSConnectException("manifest.json already exists. Use --overwrite to overwrite.")

    with cli_feedback("Inspecting Python environment"):
        python, environment = get_python_env_info(file, python, conda, force_generate)

    _warn_on_ignored_conda_env(environment)

    with cli_feedback("Creating manifest.json"):
        environment_file_exists = write_notebook_manifest_json(
            file,
            environment,
            AppModes.JUPYTER_NOTEBOOK,
            extra_files,
            hide_all_input,
            hide_tagged_input,
        )

    if environment_file_exists and not force_generate:
        click.secho(
            "    Warning: %s already exists and will not be overwritten." % environment.filename,
            fg="yellow",
        )
    else:
        with cli_feedback("Creating %s" % environment.filename):
            write_environment_file(environment, base_dir)


def generate_write_manifest_python(app_mode, alias):
    # noinspection SpellCheckingInspection
    @write_manifest.command(
        name=alias,
        short_help="Create a manifest.json file for a {desc}.".format(desc=app_mode.desc()),
        help=(
            "Create a manifest.json file for a {desc} for later deployment. This will create an "
            'environment file ("requirements.txt") if one does not exist. All files '
            "are created in the same directory as the API code."
        ).format(desc=app_mode.desc()),
    )
    @click.option("--overwrite", "-o", is_flag=True, help="Overwrite manifest.json, if it exists.")
    @click.option(
        "--entrypoint",
        "-e",
        help=(
            "The module and executable object which serves as the entry point for the {desc} (defaults to app)"
        ).format(desc=app_mode.desc()),
    )
    @click.option(
        "--exclude",
        "-x",
        multiple=True,
        help=(
            "Specify a glob pattern for ignoring files when building the bundle. Note that your shell may try "
            "to expand this which will not do what you expect. Generally, it's safest to quote the pattern. "
            "This option may be repeated."
        ),
    )
    @click.option(
        "--python",
        "-p",
        type=click.Path(exists=True),
        help="Path to Python interpreter whose environment should be used. "
        + "The Python environment must have the rsconnect-python package installed.",
    )
    @click.option(
        "--conda",
        "-C",
        is_flag=True,
        hidden=True,
        help="Use Conda to deploy (requires Connect version 1.8.2 or later)",
    )
    @click.option(
        "--force-generate",
        "-g",
        is_flag=True,
        help='Force generating "requirements.txt", even if it already exists.',
    )
    @click.option("--verbose", "-v", "verbose", is_flag=True, help="Print detailed messages")
    @click.argument("directory", type=click.Path(exists=True, dir_okay=True, file_okay=False))
    @click.argument(
        "extra_files",
        nargs=-1,
        type=click.Path(exists=True, dir_okay=False, file_okay=True),
    )
    def manifest_writer(
        overwrite,
        entrypoint,
        exclude,
        python,
        conda,
        force_generate,
        verbose,
        directory,
        extra_files,
    ):
        _write_framework_manifest(
            overwrite,
            entrypoint,
            exclude,
            python,
            conda,
            force_generate,
            verbose,
            directory,
            extra_files,
            app_mode,
        )

    return manifest_writer


write_manifest_api = generate_write_manifest_python(AppModes.PYTHON_API, alias="api")
write_manifest_fastapi = generate_write_manifest_python(AppModes.PYTHON_FASTAPI, alias="fastapi")
write_manifest_dash = generate_write_manifest_python(AppModes.DASH_APP, alias="dash")
write_manifest_streamlit = generate_write_manifest_python(AppModes.STREAMLIT_APP, alias="streamlit")
write_manifest_bokeh = generate_write_manifest_python(AppModes.BOKEH_APP, alias="bokeh")


# noinspection SpellCheckingInspection
def _write_framework_manifest(
    overwrite,
    entrypoint,
    exclude,
    python,
    conda,
    force_generate,
    verbose,
    directory,
    extra_files,
    app_mode,
):
    """
    A common function for writing manifests for APIs as well as Dash, Streamlit, and Bokeh apps.

    :param overwrite: overwrite the manifest.json, if it exists.
    :param entrypoint: the entry point for the thing being deployed.
    :param exclude: a sequence of exclude glob patterns to exclude files from
                    the deploy.
    :param python: a path to the Python executable to use.
    :param conda: a flag to note whether Conda should be used/assumed..
    :param force_generate: a flag to force the generation of manifest and
                           requirements file.
    :param verbose: a flag to produce more (debugging) output.
    :param directory: the directory of the thing to deploy.
    :param extra_files: any extra files that should be included.
    :param app_mode: the app mode to use.
    """
    set_verbosity(verbose)

    with cli_feedback("Checking arguments"):
        entrypoint = validate_entry_point(entrypoint, directory)
        extra_files = validate_extra_files(directory, extra_files)
        manifest_path = join(directory, "manifest.json")

        if exists(manifest_path) and not overwrite:
            raise api.RSConnectException("manifest.json already exists. Use --overwrite to overwrite.")

    with cli_feedback("Inspecting Python environment"):
        _, environment = get_python_env_info(directory, python, conda, force_generate)

    _warn_on_ignored_conda_env(environment)

    with cli_feedback("Creating manifest.json"):
        environment_file_exists = write_api_manifest_json(
            directory, entrypoint, environment, app_mode, extra_files, exclude
        )

    if environment_file_exists and not force_generate:
        click.secho(
            "    Warning: %s already exists and will not be overwritten." % environment.filename,
            fg="yellow",
        )
    else:
        with cli_feedback("Creating %s" % environment.filename):
            write_environment_file(environment, directory)


def _validate_build_rm_args(guid, all, purge):
    if guid and all:
        raise api.RSConnectException("You must specify only one of -g/--guid or --all, not both.")
    if not guid and not all:
        raise api.RSConnectException("You must specify one of -g/--guid or --all.")


@cli.group(no_args_is_help=True, help="Interact with RStudio Connect's content API.")
def content():
    pass


# noinspection SpellCheckingInspection,DuplicatedCode
@content.command(
    name="search",
    short_help="Search for content on RStudio Connect.",
)
@click.option("--name", "-n", help="The nickname of the RStudio Connect server.")
@click.option(
    "--server",
    "-s",
    envvar="CONNECT_SERVER",
    help="The URL for the RStudio Connect server.",
)
@click.option(
    "--api-key",
    "-k",
    envvar="CONNECT_API_KEY",
    help="The API key to use to authenticate with RStudio Connect.",
)
@click.option(
    "--insecure",
    "-i",
    envvar="CONNECT_INSECURE",
    is_flag=True,
    help="Disable TLS certification/host validation.",
)
@click.option(
    "--cacert",
    "-c",
    envvar="CONNECT_CA_CERTIFICATE",
    type=click.File(),
    help="The path to trusted TLS CA certificates.",
)
@click.option(
    "--published",
    is_flag=True,
    help="Search only published content.",
)
@click.option(
    "--unpublished",
    is_flag=True,
    help="Search only unpublished content.",
)
@click.option(
    "--content-type",
    type=click.Choice(list(map(str, AppModes._modes))),
    multiple=True,
    help="Filter content results by content type.",
)
@click.option(
    "--r-version",
    type=VersionSearchFilterParamType("r_version"),
    help="Filter content results by R version.",
)
@click.option(
    "--py-version",
    type=VersionSearchFilterParamType("py_version"),
    help="Filter content results by Python version.",
)
@click.option(
    "--title-contains",
    help="Filter content results by title.",
)
@click.option(
    "--order-by",
    type=click.Choice(["created", "last_deployed"]),
    help="Order content results.",
)
@click.option("--verbose", "-v", is_flag=True, help="Print detailed messages.")
# todo: --format option (json, text)
def content_search(
    name,
    server,
    api_key,
    insecure,
    cacert,
    published,
    unpublished,
    content_type,
    r_version,
    py_version,
    title_contains,
    order_by,
    verbose,
):
    set_verbosity(verbose)
    with cli_feedback("", stderr=True):
        connect_server = _validate_deploy_to_args(name, server, api_key, insecure, cacert)
        result = search_content(
            connect_server, published, unpublished, content_type, r_version, py_version, title_contains, order_by
        )
        json.dump(result, sys.stdout, indent=2)


# noinspection SpellCheckingInspection,DuplicatedCode
@content.command(
    name="describe",
    short_help="Describe a content item on RStudio Connect.",
)
@click.option("--name", "-n", help="The nickname of the RStudio Connect server.")
@click.option(
    "--server",
    "-s",
    envvar="CONNECT_SERVER",
    help="The URL for the RStudio Connect server.",
)
@click.option(
    "--api-key",
    "-k",
    envvar="CONNECT_API_KEY",
    help="The API key to use to authenticate with RStudio Connect.",
)
@click.option(
    "--insecure",
    "-i",
    envvar="CONNECT_INSECURE",
    is_flag=True,
    help="Disable TLS certification/host validation.",
)
@click.option(
    "--cacert",
    "-c",
    envvar="CONNECT_CA_CERTIFICATE",
    type=click.File(),
    help="The path to trusted TLS CA certificates.",
)
@click.option(
    "--guid",
    "-g",
    multiple=True,
    required=True,
    type=StrippedStringParamType(),
    metavar="TEXT",
    help="The GUID of a content item to describe. This flag can be passed multiple times.",
)
@click.option("--verbose", "-v", is_flag=True, help="Print detailed messages.")
# todo: --format option (json, text)
def content_describe(name, server, api_key, insecure, cacert, guid, verbose):
    set_verbosity(verbose)
    with cli_feedback("", stderr=True):
        connect_server = _validate_deploy_to_args(name, server, api_key, insecure, cacert)
        result = get_content(connect_server, guid)
        json.dump(result, sys.stdout, indent=2)


# noinspection SpellCheckingInspection,DuplicatedCode
@content.command(
    name="download-bundle",
    short_help="Download a content item's source bundle.",
)
@click.option("--name", "-n", help="The nickname of the RStudio Connect server.")
@click.option(
    "--server",
    "-s",
    envvar="CONNECT_SERVER",
    help="The URL for the RStudio Connect server.",
)
@click.option(
    "--api-key",
    "-k",
    envvar="CONNECT_API_KEY",
    help="The API key to use to authenticate with RStudio Connect.",
)
@click.option(
    "--insecure",
    "-i",
    envvar="CONNECT_INSECURE",
    is_flag=True,
    help="Disable TLS certification/host validation.",
)
@click.option(
    "--cacert",
    "-c",
    envvar="CONNECT_CA_CERTIFICATE",
    type=click.File(),
    help="The path to trusted TLS CA certificates.",
)
@click.option(
    "--guid",
    "-g",
    required=True,
    type=ContentGuidWithBundleParamType(),
    metavar="GUID[,BUNDLE_ID]",
    help="The GUID of a content item to download.",
)
@click.option(
    "--output",
    "-o",
    type=click.Path(),
    required=True,
    help="Defines the output location for the download.",
)
@click.option(
    "--overwrite",
    is_flag=True,
    help="Overwrite the output file if it already exists.",
)
@click.option("--verbose", "-v", is_flag=True, help="Print detailed messages.")
def content_bundle_download(name, server, api_key, insecure, cacert, guid, output, overwrite, verbose):
    set_verbosity(verbose)
    with cli_feedback("", stderr=True):
        connect_server = _validate_deploy_to_args(name, server, api_key, insecure, cacert)
        if exists(output) and not overwrite:
            raise api.RSConnectException("The output file already exists: %s" % output)

        result = download_bundle(connect_server, guid)
        with open(output, "wb") as f:
            f.write(result.response_body)


@content.group(no_args_is_help=True, help="Build content on RStudio Connect. Requires Connect >= 2021.11.1")
def build():
    pass


# noinspection SpellCheckingInspection,DuplicatedCode
@build.command(
    name="add", short_help="Mark a content item for build. Use `build run` to invoke the build on the Connect server."
)
@click.option("--name", "-n", help="The nickname of the RStudio Connect server.")
@click.option(
    "--server",
    "-s",
    envvar="CONNECT_SERVER",
    help="The URL for the RStudio Connect server.",
)
@click.option(
    "--api-key",
    "-k",
    envvar="CONNECT_API_KEY",
    help="The API key to use to authenticate with RStudio Connect.",
)
@click.option(
    "--insecure",
    "-i",
    envvar="CONNECT_INSECURE",
    is_flag=True,
    help="Disable TLS certification/host validation.",
)
@click.option(
    "--cacert",
    "-c",
    envvar="CONNECT_CA_CERTIFICATE",
    type=click.File(),
    help="The path to trusted TLS CA certificates.",
)
@click.option(
    "--guid",
    "-g",
    required=True,
    type=ContentGuidWithBundleParamType(),
    multiple=True,
    metavar="GUID[,BUNDLE_ID]",
    help="Add a content item by its guid. This flag can be passed multiple times.",
)
@click.option("--verbose", "-v", is_flag=True, help="Print detailed messages.")
def add_content_build(name, server, api_key, insecure, cacert, guid, verbose):
    set_verbosity(verbose)
    with cli_feedback("", stderr=True):
        connect_server = _validate_deploy_to_args(name, server, api_key, insecure, cacert)
        build_add_content(connect_server, guid)
        if len(guid) == 1:
            logger.info('Added "%s".' % guid[0])
        else:
            logger.info("Bulk added %d content items." % len(guid))


# noinspection SpellCheckingInspection,DuplicatedCode
@build.command(
    name="rm",
    short_help="Remove a content item from the list of content that are tracked for build. "
    + "Use `build ls` to view the tracked content.",
)
@click.option("--name", "-n", help="The nickname of the RStudio Connect server.")
@click.option(
    "--server",
    "-s",
    envvar="CONNECT_SERVER",
    help="The URL for the RStudio Connect server.",
)
@click.option(
    "--api-key",
    "-k",
    envvar="CONNECT_API_KEY",
    help="The API key to use to authenticate with RStudio Connect.",
)
@click.option(
    "--insecure",
    "-i",
    envvar="CONNECT_INSECURE",
    is_flag=True,
    help="Disable TLS certification/host validation.",
)
@click.option(
    "--cacert",
    "-c",
    envvar="CONNECT_CA_CERTIFICATE",
    type=click.File(),
    help="The path to trusted TLS CA certificates.",
)
@click.option(
    "--guid",
    "-g",
    type=StrippedStringParamType(),
    metavar="TEXT",
    help="Remove a content item by guid.",
)
@click.option(
    "--all",
    is_flag=True,
    # TODO: Ask for confirmation?
    help="Remove all content items from the list of content tracked for build.",
)
@click.option(
    "--purge",
    "-p",
    is_flag=True,
    help="Remove build history and log files from the local filesystem.",
)
@click.option("--verbose", "-v", is_flag=True, help="Print detailed messages.")
def remove_content_build(name, server, api_key, insecure, cacert, guid, all, purge, verbose):
    set_verbosity(verbose)
    with cli_feedback("", stderr=True):
        connect_server = _validate_deploy_to_args(name, server, api_key, insecure, cacert)
        _validate_build_rm_args(guid, all, purge)
        guids = build_remove_content(connect_server, guid, all, purge)
        if len(guids) == 1:
            logger.info('Removed "%s".' % guids[0])
        else:
            logger.info("Removed %d content items." % len(guids))


# noinspection SpellCheckingInspection,DuplicatedCode
@build.command(
    name="ls", short_help="List the content items that are being tracked for build on a given Connect server."
)
@click.option("--name", "-n", help="The nickname of the RStudio Connect server.")
@click.option(
    "--server",
    "-s",
    envvar="CONNECT_SERVER",
    help="The URL for the RStudio Connect server.",
)
@click.option(
    "--api-key",
    "-k",
    envvar="CONNECT_API_KEY",
    help="The API key to use to authenticate with RStudio Connect.",
)
@click.option(
    "--insecure",
    "-i",
    envvar="CONNECT_INSECURE",
    is_flag=True,
    help="Disable TLS certification/host validation.",
)
@click.option(
    "--cacert",
    "-c",
    envvar="CONNECT_CA_CERTIFICATE",
    type=click.File(),
    help="The path to trusted TLS CA certificates.",
)
@click.option("--status", type=click.Choice(BuildStatus._all), help="Filter results by status of the build operation.")
@click.option(
    "--guid",
    "-g",
    multiple=True,
    type=StrippedStringParamType(),
    metavar="TEXT",
    help="Check the local build state of a specific content item. This flag can be passed multiple times.",
)
@click.option("--verbose", "-v", is_flag=True, help="Print detailed messages.")
# todo: --format option (json, text)
def list_content_build(name, server, api_key, insecure, cacert, status, guid, verbose):
    set_verbosity(verbose)
    with cli_feedback("", stderr=True):
        connect_server = _validate_deploy_to_args(name, server, api_key, insecure, cacert)
        result = build_list_content(connect_server, guid, status)
        json.dump(result, sys.stdout, indent=2)


# noinspection SpellCheckingInspection,DuplicatedCode
@build.command(name="history", short_help="Get the build history for a content item.")
@click.option("--name", "-n", help="The nickname of the RStudio Connect server.")
@click.option(
    "--server",
    "-s",
    envvar="CONNECT_SERVER",
    help="The URL for the RStudio Connect server.",
)
@click.option(
    "--api-key",
    "-k",
    envvar="CONNECT_API_KEY",
    help="The API key to use to authenticate with RStudio Connect.",
)
@click.option(
    "--insecure",
    "-i",
    envvar="CONNECT_INSECURE",
    is_flag=True,
    help="Disable TLS certification/host validation.",
)
@click.option(
    "--cacert",
    "-c",
    envvar="CONNECT_CA_CERTIFICATE",
    type=click.File(),
    help="The path to trusted TLS CA certificates.",
)
@click.option(
    "--guid",
    "-g",
    required=True,
    type=StrippedStringParamType(),
    metavar="TEXT",
    help="The guid of the content item.",
)
@click.option("--verbose", "-v", is_flag=True, help="Print detailed messages.")
# todo: --format option (json, text)
def get_build_history(name, server, api_key, insecure, cacert, guid, verbose):
    set_verbosity(verbose)
    with cli_feedback("", stderr=True):
        connect_server = _validate_deploy_to_args(name, server, api_key, insecure, cacert)
        result = build_history(connect_server, guid)
        json.dump(result, sys.stdout, indent=2)


# noinspection SpellCheckingInspection,DuplicatedCode
@build.command(
    name="logs",
    short_help="Print the logs for a content build.",
)
@click.option("--name", "-n", help="The nickname of the RStudio Connect server.")
@click.option(
    "--server",
    "-s",
    envvar="CONNECT_SERVER",
    help="The URL for the RStudio Connect server.",
)
@click.option(
    "--api-key",
    "-k",
    envvar="CONNECT_API_KEY",
    help="The API key to use to authenticate with RStudio Connect.",
)
@click.option(
    "--insecure",
    "-i",
    envvar="CONNECT_INSECURE",
    is_flag=True,
    help="Disable TLS certification/host validation.",
)
@click.option(
    "--cacert",
    "-c",
    envvar="CONNECT_CA_CERTIFICATE",
    type=click.File(),
    help="The path to trusted TLS CA certificates.",
)
@click.option(
    "--guid",
    "-g",
    required=True,
    type=StrippedStringParamType(),
    metavar="TEXT",
    help="The guid of the content item.",
)
@click.option(
    "--task-id",
    "-t",
    type=StrippedStringParamType(),
    metavar="TEXT",
    help="The task ID of the build.",
)
@click.option(
    "--format",
    "-f",
    type=click.Choice(LogOutputFormat._all),
    default=LogOutputFormat.DEFAULT,
    help="The output format of the logs. Defaults to text.",
)
@click.option("--verbose", "-v", is_flag=True, help="Print detailed messages.")
def get_build_logs(name, server, api_key, insecure, cacert, guid, task_id, format, verbose):
    set_verbosity(verbose)
    with cli_feedback("", stderr=True):
        connect_server = _validate_deploy_to_args(name, server, api_key, insecure, cacert)
        for line in emit_build_log(connect_server, guid, format, task_id):
            sys.stdout.write(line)


# noinspection SpellCheckingInspection,DuplicatedCode
@build.command(
    name="run",
    short_help="Start building content on a given Connect server.",
)
@click.option("--name", "-n", help="The nickname of the RStudio Connect server.")
@click.option(
    "--server",
    "-s",
    envvar="CONNECT_SERVER",
    help="The URL for the RStudio Connect server.",
)
@click.option(
    "--api-key",
    "-k",
    envvar="CONNECT_API_KEY",
    help="The API key to use to authenticate with RStudio Connect.",
)
@click.option(
    "--insecure",
    "-i",
    envvar="CONNECT_INSECURE",
    is_flag=True,
    help="Disable TLS certification/host validation.",
)
@click.option(
    "--cacert",
    "-c",
    envvar="CONNECT_CA_CERTIFICATE",
    type=click.File(),
    help="The path to trusted TLS CA certificates.",
)
@click.option(
    "--parallelism",
    type=click.IntRange(min=1, clamp=True),
    default=1,
    help="Defines the number of builds that can run concurrently. Defaults to 1.",
)
@click.option("--aborted", is_flag=True, help="Build content that is in the ABORTED state.")
@click.option("--error", is_flag=True, help="Build content that is in the ERROR state.")
@click.option("--all", is_flag=True, help="Build all content, even if it is already marked as COMPLETE.")
@click.option(
    "--poll-wait",
    type=click.FloatRange(min=0.5, clamp=True),
    default=2,
    help="Defines the number of seconds between polls when polling for build output. Defaults to 2.",
)
@click.option(
    "--format",
    "-f",
    type=click.Choice(LogOutputFormat._all),
    default=LogOutputFormat.DEFAULT,
    help="The output format of the logs. Defaults to text.",
)
@click.option("--debug", is_flag=True, help="Log stacktraces from exceptions during background operations.")
@click.option("--verbose", "-v", is_flag=True, help="Print detailed messages.")
def start_content_build(
    name, server, api_key, insecure, cacert, parallelism, aborted, error, all, poll_wait, format, debug, verbose
):
    set_verbosity(verbose)
    logger.set_log_output_format(format)
    with cli_feedback("", stderr=True):
        connect_server = _validate_deploy_to_args(name, server, api_key, insecure, cacert)
        build_start(connect_server, parallelism, aborted, error, all, poll_wait, debug)


if __name__ == "__main__":
    cli()
    click.echo()<|MERGE_RESOLUTION|>--- conflicted
+++ resolved
@@ -68,7 +68,7 @@
 server_store = ServerStore()
 future_enabled = False
 
-<<<<<<< HEAD
+
 def server_args(func):
     @click.option("--name", "-n", help="The nickname of the RStudio Connect server to deploy to.")
     @click.option(
@@ -155,8 +155,6 @@
 
     return wrapper
 
-=======
->>>>>>> 0a2aa41c
 
 @click.group(no_args_is_help=True)
 @click.option("--future", "-u", is_flag=True, hidden=True, help="Enables future functionality.")
