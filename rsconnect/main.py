--- conflicted
+++ resolved
@@ -835,29 +835,14 @@
 
 # noinspection SpellCheckingInspection,DuplicatedCode
 @deploy.command(
-<<<<<<< HEAD
-    name="html",
-    short_help="Deploy html content to RStudio Connect.",
-    help=("Deploy an html file, or directory of html files with entrypoint, to RStudio Connect."),
-=======
     name="quarto",
     short_help="Deploy Quarto content to RStudio Connect [v2021.08.0+].",
     help="Deploy Quarto content to RStudio Connect.",
->>>>>>> 77b374d3
 )
 @server_args
 @content_args
 @click.option(
-<<<<<<< HEAD
-    "--entrypoint",
-    "-e",
-    help=("The name of the html file that is the landing page."),
-)
-@click.option(
-    "--excludes",
-=======
     "--exclude",
->>>>>>> 77b374d3
     "-x",
     multiple=True,
     help=(
@@ -866,9 +851,6 @@
         "This option may be repeated."
     ),
 )
-<<<<<<< HEAD
-@click.argument("path", type=click.Path(exists=True, dir_okay=True, file_okay=True))
-=======
 @click.option(
     "--quarto",
     "-q",
@@ -891,17 +873,12 @@
     help='Force generating "requirements.txt", even if it already exists.',
 )
 @click.argument("directory", type=click.Path(exists=True, dir_okay=True, file_okay=False))
->>>>>>> 77b374d3
 @click.argument(
     "extra_files",
     nargs=-1,
     type=click.Path(exists=True, dir_okay=False, file_okay=True),
 )
-<<<<<<< HEAD
-def deploy_html(
-=======
 def deploy_quarto(
->>>>>>> 77b374d3
     name,
     server,
     api_key,
@@ -910,22 +887,6 @@
     new,
     app_id,
     title,
-<<<<<<< HEAD
-    verbose,
-    path,
-    env_vars,
-    entrypoint,
-    extra_files,
-    excludes,
-):
-    set_verbosity(verbose)
-    path = abspath(path)
-
-    with cli_feedback("Checking arguments"):
-        connect_server = _validate_deploy_to_args(name, server, api_key, insecure, cacert)
-        app_store = AppStore(path)
-
-=======
     exclude,
     quarto,
     python,
@@ -942,14 +903,112 @@
         app_store = AppStore(module_file)
         connect_server = _validate_deploy_to_args(name, server, api_key, insecure, cacert)
         extra_files = validate_extra_files(directory, extra_files)
->>>>>>> 77b374d3
         (
             app_id,
             deployment_name,
             title,
             default_title,
             app_mode,
-<<<<<<< HEAD
+        ) = gather_basic_deployment_info_for_quarto(connect_server, app_store, directory, new, app_id, title)
+
+    click.secho('    Deploying %s to server "%s"' % (directory, connect_server.url))
+
+    _warn_on_ignored_manifest(directory)
+
+    with cli_feedback("Inspecting Quarto project"):
+        quarto = which_quarto(quarto)
+        logger.debug("Quarto: %s" % quarto)
+        inspect = quarto_inspect(quarto, directory)
+        engines = validate_quarto_engines(inspect)
+
+    python = None
+    environment = None
+    if "jupyter" in engines:
+        _warn_if_no_requirements_file(directory)
+        _warn_if_environment_directory(directory)
+
+        with cli_feedback("Inspecting Python environment"):
+            python, environment = get_python_env_info(module_file, python, False, force_generate)
+
+            _warn_on_ignored_conda_env(environment)
+
+            if force_generate:
+                _warn_on_ignored_requirements(directory, environment.filename)
+
+    with cli_feedback("Creating deployment bundle"):
+        bundle = create_quarto_deployment_bundle(directory, extra_files, exclude, app_mode, inspect, environment, False)
+    _deploy_bundle(
+        connect_server,
+        app_store,
+        directory,
+        app_id,
+        app_mode,
+        deployment_name,
+        title,
+        default_title,
+        bundle,
+        env_vars,
+    )
+
+
+# noinspection SpellCheckingInspection,DuplicatedCode
+@deploy.command(
+    name="html",
+    short_help="Deploy html content to RStudio Connect.",
+    help=("Deploy an html file, or directory of html files with entrypoint, to RStudio Connect."),
+)
+@server_args
+@content_args
+@click.option(
+    "--entrypoint",
+    "-e",
+    help=("The name of the html file that is the landing page."),
+)
+@click.option(
+    "--excludes",
+    "-x",
+    multiple=True,
+    help=(
+        "Specify a glob pattern for ignoring files when building the bundle. Note that your shell may try "
+        "to expand this which will not do what you expect. Generally, it's safest to quote the pattern. "
+        "This option may be repeated."
+    ),
+)
+@click.argument("path", type=click.Path(exists=True, dir_okay=True, file_okay=True))
+@click.argument(
+    "extra_files",
+    nargs=-1,
+    type=click.Path(exists=True, dir_okay=False, file_okay=True),
+)
+def deploy_html(
+    name,
+    server,
+    api_key,
+    insecure,
+    cacert,
+    new,
+    app_id,
+    title,
+    verbose,
+    path,
+    env_vars,
+    entrypoint,
+    extra_files,
+    excludes,
+):
+    set_verbosity(verbose)
+    path = abspath(path)
+
+    with cli_feedback("Checking arguments"):
+        connect_server = _validate_deploy_to_args(name, server, api_key, insecure, cacert)
+        app_store = AppStore(path)
+
+        (
+            app_id,
+            deployment_name,
+            title,
+            default_title,
+            app_mode,
         ) = gather_basic_deployment_info_for_html(connect_server, app_store, path, new, app_id, title)
 
     click.secho('    Deploying %s to server "%s"' % (path, connect_server.url))
@@ -968,40 +1027,6 @@
         connect_server,
         app_store,
         path,
-=======
-        ) = gather_basic_deployment_info_for_quarto(connect_server, app_store, directory, new, app_id, title)
-
-    click.secho('    Deploying %s to server "%s"' % (directory, connect_server.url))
-
-    _warn_on_ignored_manifest(directory)
-
-    with cli_feedback("Inspecting Quarto project"):
-        quarto = which_quarto(quarto)
-        logger.debug("Quarto: %s" % quarto)
-        inspect = quarto_inspect(quarto, directory)
-        engines = validate_quarto_engines(inspect)
-
-    python = None
-    environment = None
-    if "jupyter" in engines:
-        _warn_if_no_requirements_file(directory)
-        _warn_if_environment_directory(directory)
-
-        with cli_feedback("Inspecting Python environment"):
-            python, environment = get_python_env_info(module_file, python, False, force_generate)
-
-            _warn_on_ignored_conda_env(environment)
-
-            if force_generate:
-                _warn_on_ignored_requirements(directory, environment.filename)
-
-    with cli_feedback("Creating deployment bundle"):
-        bundle = create_quarto_deployment_bundle(directory, extra_files, exclude, app_mode, inspect, environment, False)
-    _deploy_bundle(
-        connect_server,
-        app_store,
-        directory,
->>>>>>> 77b374d3
         app_id,
         app_mode,
         deployment_name,
@@ -1010,7 +1035,6 @@
         bundle,
         env_vars,
     )
-
 
 def generate_deploy_python(app_mode, alias, min_version):
     # noinspection SpellCheckingInspection
