import errno
import logging
import textwrap
from os.path import abspath, dirname, exists, isdir, join

import click
from six import text_type

from rsconnect import VERSION
from rsconnect.actions import (
    are_apis_supported_on_server,
    check_server_capabilities,
    cli_feedback,
    create_api_deployment_bundle,
    create_notebook_deployment_bundle,
    deploy_bundle,
    describe_manifest,
    gather_basic_deployment_info_for_api,
    gather_basic_deployment_info_for_fastapi,
    gather_basic_deployment_info_for_dash,
    gather_basic_deployment_info_for_streamlit,
    gather_basic_deployment_info_for_bokeh,
    gather_basic_deployment_info_for_notebook,
    gather_basic_deployment_info_from_manifest,
    gather_server_details,
    get_python_env_info,
    is_conda_supported_on_server,
    set_verbosity,
    spool_deployment_log,
    test_api_key,
    test_server,
    validate_entry_point,
    validate_extra_files,
    validate_file_is_notebook,
    validate_manifest_file,
    write_api_manifest_json,
    write_environment_file,
    write_notebook_manifest_json,
    fake_module_file_from_directory,
)

from . import api
from .bundle import is_environment_dir, make_manifest_bundle
from .metadata import ServerStore, AppStore
from .models import AppModes

server_store = ServerStore()
future_enabled = False
logging.basicConfig()


@click.group(no_args_is_help=True)
@click.option("--future", "-u", is_flag=True, hidden=True, help="Enables future functionality.")
def cli(future):
    """
    This command line tool may be used to deploy Jupyter notebooks to RStudio
    Connect.  Support for deploying other content types is also provided.

    The tool supports the notion of a simple nickname that represents the
    information needed to interact with an RStudio Connect server instance.  Use
    the add, list and remove commands to manage these nicknames.

    The information about an instance of RStudio Connect includes its URL, the
    API key needed to authenticate against that instance, a flag that notes whether
    TLS certificate/host verification should be disabled and a path to a trusted CA
    certificate file to use for TLS.  The last two items are only relevant if the
    URL specifies the "https" protocol.
    """
    global future_enabled
    future_enabled = future


@cli.command(help="Show the version of the rsconnect-python package.")
def version():
    click.echo(VERSION)


def _test_server_and_api(server, api_key, insecure, ca_cert):
    """
    Test the specified server information to make sure it works.  If so, a
    ConnectServer object is returned with the potentially expanded URL.

    :param server: the server URL, which is allowed to be missing its scheme.
    :param api_key: an optional API key to validate.
    :param insecure: a flag noting whether TLS host/validation should be skipped.
    :param ca_cert: the name of a CA certs file containing certificates to use.
    :return: a tuple containing an appropriate ConnectServer object and the username
    of the user the API key represents (or None, if no key was provided).
    """
    ca_data = ca_cert and text_type(ca_cert.read())
    me = None

    with cli_feedback("Checking %s" % server):
        real_server, _ = test_server(api.RSConnectServer(server, None, insecure, ca_data))

    real_server.api_key = api_key

    if api_key:
        with cli_feedback("Checking API key"):
            me = test_api_key(real_server)

    return real_server, me


# noinspection SpellCheckingInspection
@cli.command(
    short_help="Define a nickname for an RStudio Connect server.",
    help=(
        "Associate a simple nickname with the information needed to interact with an RStudio Connect server. "
        "Specifying an existing nickname will cause its stored information to be replaced by what is given "
        "on the command line."
    ),
)
@click.option("--name", "-n", required=True, help="The nickname to associate with the server.")
@click.option("--server", "-s", required=True, help="The URL for the RStudio Connect server.")
@click.option(
    "--api-key",
    "-k",
    required=True,
    help="The API key to use to authenticate with RStudio Connect.",
)
@click.option("--insecure", "-i", is_flag=True, help="Disable TLS certification/host validation.")
@click.option("--cacert", "-c", type=click.File(), help="The path to trusted TLS CA certificates.")
@click.option("--verbose", "-v", is_flag=True, help="Print detailed messages.")
def add(name, server, api_key, insecure, cacert, verbose):
    set_verbosity(verbose)

    old_server = server_store.get_by_name(name)

    # Server must be pingable and the API key must work to be added.
    real_server, _ = _test_server_and_api(server, api_key, insecure, cacert)

    server_store.set(
        name,
        real_server.url,
        real_server.api_key,
        real_server.insecure,
        real_server.ca_data,
    )

    if old_server:
        click.echo('Updated server "%s" with URL %s' % (name, real_server.url))
    else:
        click.echo('Added server "%s" with URL %s' % (name, real_server.url))


@cli.command(
    "list",
    short_help="List the known RStudio Connect servers.",
    help="Show the stored information about each known server nickname.",
)
@click.option("--verbose", "-v", is_flag=True, help="Print detailed messages.")
def list_servers(verbose):
    set_verbosity(verbose)
    with cli_feedback(""):
        servers = server_store.get_all_servers()

        click.echo("Server information from %s" % server_store.get_path())

        if not servers:
            click.echo("No servers are saved. To add a server, see `rsconnect add --help`.")
        else:
            click.echo()
            for server in servers:
                click.echo('Nickname: "%s"' % server["name"])
                click.echo("    URL: %s" % server["url"])
                click.echo("    API key is saved")
                if server["insecure"]:
                    click.echo("    Insecure mode (TLS host/certificate validation disabled)")
                if server["ca_cert"]:
                    click.echo("    Client TLS certificate data provided")
                click.echo()


# noinspection SpellCheckingInspection
@cli.command(
    short_help="Show details about an RStudio Connect server.",
    help=(
        "Show details about an RStudio Connect server and installed Python information. "
        "Use this command to verify that a URL refers to an RStudio Connect server, optionally, that an "
        "API key is valid for authentication for that server.  It may also be used to verify that the "
        "information stored as a nickname is still valid."
    ),
)
@click.option(
    "--name",
    "-n",
    help="The nickname of the RStudio Connect server to get details for.",
)
@click.option(
    "--server",
    "-s",
    envvar="CONNECT_SERVER",
    help="The URL for the RStudio Connect server to get details for.",
)
@click.option(
    "--api-key",
    "-k",
    envvar="CONNECT_API_KEY",
    help="The API key to use to authenticate with RStudio Connect.",
)
@click.option(
    "--insecure",
    "-i",
    envvar="CONNECT_INSECURE",
    is_flag=True,
    help="Disable TLS certification/host validation.",
)
@click.option(
    "--cacert",
    "-c",
    envvar="CONNECT_CA_CERTIFICATE",
    type=click.File(),
    help="The path to trusted TLS CA certificates.",
)
@click.option("--verbose", "-v", is_flag=True, help="Print detailed messages.")
def details(name, server, api_key, insecure, cacert, verbose):
    set_verbosity(verbose)

    with cli_feedback("Checking arguments"):
        connect_server = _validate_deploy_to_args(name, server, api_key, insecure, cacert, api_key_is_required=False)

    click.echo("    RStudio Connect URL: %s" % connect_server.url)

    if not connect_server.api_key:
        return

    with cli_feedback("Gathering details"):
        server_details = gather_server_details(connect_server)

    connect_version = server_details["connect"]
    apis_allowed = server_details["python"]["api_enabled"]
    python_versions = server_details["python"]["versions"]
    conda_details = server_details["conda"]

    click.echo("    RStudio Connect version: %s" % ("<redacted>" if len(connect_version) == 0 else connect_version))

    if len(python_versions) == 0:
        click.echo("    No versions of Python are installed.")
    else:
        click.echo("    Installed versions of Python:")
        for python_version in python_versions:
            click.echo("        %s" % python_version)

    click.echo("    APIs: %sallowed" % ("" if apis_allowed else "not "))

    if future_enabled:
        click.echo("    Conda: %ssupported" % ("" if conda_details["supported"] else "not "))


@cli.command(
    short_help="Remove the information about an RStudio Connect server.",
    help=(
        "Remove the information about an RStudio Connect server by nickname or URL. "
        "One of --name or --server is required."
    ),
)
@click.option("--name", "-n", help="The nickname of the RStudio Connect server to remove.")
@click.option("--server", "-s", help="The URL of the RStudio Connect server to remove.")
@click.option("--verbose", "-v", is_flag=True, help="Print detailed messages.")
def remove(name, server, verbose):
    set_verbosity(verbose)

    message = None

    with cli_feedback("Checking arguments"):
        if name and server:
            raise api.RSConnectException("You must specify only one of -n/--name or -s/--server.")

        if not (name or server):
            raise api.RSConnectException("You must specify one of -n/--name or -s/--server.")

        if name:
            if server_store.remove_by_name(name):
                message = 'Removed nickname "%s".' % name
            else:
                raise api.RSConnectException('Nickname "%s" was not found.' % name)
        else:  # the user specified -s/--server
            if server_store.remove_by_url(server):
                message = 'Removed URL "%s".' % server
            else:
                raise api.RSConnectException('URL "%s" was not found.' % server)

    if message:
        click.echo(message)


def _get_names_to_check(file_or_directory):
    """
    A function to determine a set files to look for in getting information about a
    deployment.

    :param file_or_directory: the file or directory to start with.
    :return: a sequence of file names to try.
    """
    result = [file_or_directory]

    if isdir(file_or_directory):
        result.append(fake_module_file_from_directory(file_or_directory))
        result.append(join(file_or_directory, "manifest.json"))

    return result


@cli.command(
    short_help="Show saved information about the specified deployment.",
    help=(
        "Display information about the deployment of a Jupyter notebook or manifest. For any given file, "
        "information about it"
        "s deployments are saved on a per-server basis."
    ),
)
@click.argument("file", type=click.Path(exists=True, dir_okay=True, file_okay=True))
def info(file):
    with cli_feedback(""):
        for file_name in _get_names_to_check(file):
            app_store = AppStore(file_name)
            deployments = app_store.get_all()

            if len(deployments) > 0:
                break

        if len(deployments) > 0:
            click.echo("Loaded deployment information from %s" % abspath(app_store.get_path()))

            for deployment in deployments:
                # If this deployment was via a manifest, this will get us extra stuff about that.
                file_name = deployment.get("filename")
                entry_point, primary_document = describe_manifest(file_name)
                label = "Directory:" if isdir(file_name) else "Filename: "
                click.echo()
                click.echo("Server URL: %s" % click.style(deployment.get("server_url")))
                click.echo("    App URL:     %s" % deployment.get("app_url"))
                click.echo("    App ID:      %s" % deployment.get("app_id"))
                click.echo("    App GUID:    %s" % deployment.get("app_guid"))
                click.echo('    Title:       "%s"' % deployment.get("title"))
                click.echo("    %s   %s" % (label, file_name))
                if entry_point:
                    click.echo("    Entry point: %s" % entry_point)
                if primary_document:
                    click.echo("    Primary doc: %s" % primary_document)
                click.echo("    Type:        %s" % AppModes.get_by_name(deployment.get("app_mode"), True).desc())
        else:
            click.echo("No saved deployment information was found for %s." % file)


@cli.group(no_args_is_help=True, help="Deploy content to RStudio Connect.")
def deploy():
    pass


def _validate_deploy_to_args(name, url, api_key, insecure, ca_cert, api_key_is_required=True):
    """
    Validate that the user gave us enough information to talk to a Connect server.

    :param name: the nickname, if any, specified by the user.
    :param url: the URL, if any, specified by the user.
    :param api_key: the API key, if any, specified by the user.
    :param insecure: a flag noting whether TLS host/validation should be skipped.
    :param ca_cert: the name of a CA certs file containing certificates to use.
    :param api_key_is_required: a flag that notes whether the API key is required or may
    be omitted.
    :return: a ConnectServer object that carries all the right info.
    """
    ca_data = ca_cert and text_type(ca_cert.read())

    if name and url:
        raise api.RSConnectException("You must specify only one of -n/--name or -s/--server, not both.")

    real_server, api_key, insecure, ca_data, from_store = server_store.resolve(name, url, api_key, insecure, ca_data)

    # This can happen if the user specifies neither --name or --server and there's not
    # a single default to go with.
    if not real_server:
        raise api.RSConnectException("You must specify one of -n/--name or -s/--server.")

    connect_server = api.RSConnectServer(real_server, None, insecure, ca_data)

    # If our info came from the command line, make sure the URL really works.
    if not from_store:
        connect_server, _ = test_server(connect_server)

    connect_server.api_key = api_key

    if not connect_server.api_key:
        if api_key_is_required:
            raise api.RSConnectException('An API key must be specified for "%s".' % connect_server.url)
        return connect_server

    # If our info came from the command line, make sure the key really works.
    if not from_store:
        _ = test_api_key(connect_server)

    return connect_server


def _warn_on_ignored_manifest(directory):
    """
    Checks for the existence of a file called manifest.json in the given directory.
    If it's there, a warning noting that it will be ignored will be printed.

    :param directory: the directory to check in.
    """
    if exists(join(directory, "manifest.json")):
        click.secho(
            "    Warning: the existing manifest.json file will not be used or considered.",
            fg="yellow",
<<<<<<< HEAD
=======
        )


def _warn_if_no_requirements_file(directory):
    """
    Checks for the existence of a file called requirements.txt in the given directory.
    If it's not there, a warning will be printed.

    :param directory: the directory to check in.
    """
    if not exists(join(directory, "requirements.txt")):
        click.secho(
            "    Warning: Capturing the environment using 'pip freeze'.\n"
            "             Consider creating a requirements.txt file instead.",
            fg="yellow",
        )


def _warn_if_environment_directory(directory):
    """
    Issue a warning if the deployment directory is itself a virtualenv (yikes!).

    :param directory: the directory to check in.
    """
    if is_environment_dir(directory):
        click.secho(
            "    Warning: The deployment directory appears to be a python virtual environment.\n"
            "             Excluding the 'bin' and 'lib' directories.",
            fg="yellow",
>>>>>>> 5f282191
        )


def _warn_on_ignored_conda_env(environment):
    """
    Checks for a discovered Conda environment and produces a warning that it will be ignored when
    Conda was not requested.  The warning is only shown if we're in "future" mode since we don't
    yet want to advertise Conda support.

    :param environment: The Python environment that was discovered.
    """
    if future_enabled and environment.package_manager != "conda" and environment.conda is not None:
        click.echo(
            "    Using %s for package management; the current Conda environment will be ignored."
            % environment.package_manager
        )


def _warn_on_ignored_requirements(directory, requirements_file_name):
    """
    Checks for the existence of a file called manifest.json in the given directory.
    If it's there, a warning noting that it will be ignored will be printed.

    :param directory: the directory to check in.
    :param requirements_file_name: the name of the requirements file.
    """
    if exists(join(directory, requirements_file_name)):
        click.secho(
            "    Warning: the existing %s file will not be used or considered." % requirements_file_name,
            fg="yellow",
        )


def _deploy_bundle(
    connect_server,
    app_store,
    primary_path,
    app_id,
    app_mode,
    name,
    title,
    title_is_default,
    bundle,
):
    """
    Does the work of uploading a prepared bundle.

    :param connect_server: the Connect server information.
    :param app_store: the store where data is saved about deployments.
    :param primary_path: the base path (file or directory) that's being deployed.
    :param app_id: the ID of the app.
    :param app_mode: the mode of the app.
    :param name: the name of the app.
    :param title: the title of the app.
    :param title_is_default: a flag noting whether the title carries a defaulted value.
    :param bundle: the bundle to deploy.
    """
    with cli_feedback("Uploading bundle"):
        app = deploy_bundle(connect_server, app_id, name, title, title_is_default, bundle)

    with cli_feedback("Saving deployment data"):
        app_store.set(
            connect_server.url,
            abspath(primary_path),
            app["app_url"],
            app["app_id"],
            app["app_guid"],
            title,
            app_mode,
        )

    with cli_feedback(""):
        click.secho("\nDeployment log:")
        app_url, _ = spool_deployment_log(connect_server, app, click.echo)
        click.secho("Deployment completed successfully.")
        click.secho("    Dashboard content URL: ", nl=False)
        click.secho(app_url, fg="green")
        click.secho("    Direct content URL: ", nl=False)
        click.secho(app["app_url"], fg="green")

        # save the config URL, replacing the old app URL we got during deployment
        # (which is the Open Solo URL).
        app_store.set(
            connect_server.url,
            abspath(primary_path),
            app_url,
            app["app_id"],
            app["app_guid"],
            app["title"],
            app_mode,
        )


# noinspection SpellCheckingInspection,DuplicatedCode
@deploy.command(
    name="notebook",
    short_help="Deploy Jupyter notebook to RStudio Connect [v1.7.0+].",
    help=(
        "Deploy a Jupyter notebook to RStudio Connect. This may be done by source or as a static HTML "
        "page. If the notebook is deployed as a static HTML page (--static), it cannot be scheduled or "
        "rerun on the Connect server."
    ),
)
@click.option("--name", "-n", help="The nickname of the RStudio Connect server to deploy to.")
@click.option(
    "--server",
    "-s",
    envvar="CONNECT_SERVER",
    help="The URL for the RStudio Connect server to deploy to.",
)
@click.option(
    "--api-key",
    "-k",
    envvar="CONNECT_API_KEY",
    help="The API key to use to authenticate with RStudio Connect.",
)
@click.option(
    "--insecure",
    "-i",
    envvar="CONNECT_INSECURE",
    is_flag=True,
    help="Disable TLS certification/host validation.",
)
@click.option(
    "--cacert",
    "-c",
    envvar="CONNECT_CA_CERTIFICATE",
    type=click.File(),
    help="The path to trusted TLS CA certificates.",
)
@click.option(
    "--static",
    "-S",
    is_flag=True,
    help=(
        "Render the notebook locally and deploy the result as a static "
        "document. Will not include the notebook source. Static notebooks "
        "cannot be re-run on the server."
    ),
)
@click.option(
    "--new",
    "-N",
    is_flag=True,
    help=(
        "Force a new deployment, even if there is saved metadata from a "
        "previous deployment. Cannot be used with --app-id."
    ),
)
@click.option(
    "--app-id",
    "-a",
    help="Existing app ID or GUID to replace. Cannot be used with --new.",
)
@click.option("--title", "-t", help="Title of the content (default is the same as the filename).")
@click.option(
    "--python",
    "-p",
    type=click.Path(exists=True),
    help=(
        "Path to Python interpreter whose environment should be used. "
        "The Python environment must have the rsconnect package installed."
    ),
)
@click.option(
    "--conda",
    "-C",
    is_flag=True,
    hidden=True,
 help="Use Conda to deploy (requires RStudio Connect version 1.8.2 or later)",
)
@click.option(
    "--force-generate",
    "-g",
    is_flag=True,
    help='Force generating "requirements.txt", even if it already exists.',
)
@click.option("--verbose", "-v", is_flag=True, help="Print detailed messages.")
@click.option("--hide-all-input", is_flag=True, default=False, help="Hide all input cells when rendering output")
@click.option(
    "--hide-tagged-input", is_flag=True, default=False, help="Hide input code cells with the 'hide_input' tag"
)
@click.argument("file", type=click.Path(exists=True, dir_okay=False, file_okay=True))
@click.argument(
    "extra_files",
    nargs=-1,
    type=click.Path(exists=True, dir_okay=False, file_okay=True),
)
def deploy_notebook(
    name,
    server,
    api_key,
    insecure,
    cacert,
    static,
    new,
    app_id,
    title,
    python,
    conda,
    force_generate,
    verbose,
    file,
    extra_files,
    hide_all_input,
    hide_tagged_input,
):
    set_verbosity(verbose)

    with cli_feedback("Checking arguments"):
        app_store = AppStore(file)
        connect_server = _validate_deploy_to_args(name, server, api_key, insecure, cacert)
        extra_files = validate_extra_files(dirname(file), extra_files)
        (
            app_id,
            deployment_name,
            title,
            default_title,
            app_mode,
        ) = gather_basic_deployment_info_for_notebook(connect_server, app_store, file, new, app_id, title, static)

    click.secho('    Deploying %s to server "%s"' % (file, connect_server.url))

    base_dir = dirname(file)
    _warn_on_ignored_manifest(base_dir)
    _warn_if_no_requirements_file(base_dir)
    _warn_if_environment_directory(base_dir)

    with cli_feedback("Inspecting Python environment"):
        python, environment = get_python_env_info(file, python, conda, force_generate)

    if environment.package_manager == "conda":
        with cli_feedback("Ensuring Conda is supported"):
            check_server_capabilities(connect_server, [is_conda_supported_on_server])
    else:
        _warn_on_ignored_conda_env(environment)

    if force_generate:
        _warn_on_ignored_requirements(base_dir, environment.filename)

    with cli_feedback("Creating deployment bundle"):
        bundle = create_notebook_deployment_bundle(
            file, extra_files, app_mode, python, environment, False, hide_all_input, hide_tagged_input
        )
    _deploy_bundle(
        connect_server,
        app_store,
        file,
        app_id,
        app_mode,
        deployment_name,
        title,
        default_title,
        bundle,
    )


# noinspection SpellCheckingInspection,DuplicatedCode
@deploy.command(
    name="manifest",
    short_help="Deploy content to RStudio Connect by manifest.",
    help=(
        "Deploy content to RStudio Connect using an existing manifest.json "
        'file.  The specified file must either be named "manifest.json" or '
        'refer to a directory that contains a file named "manifest.json".'
    ),
)
@click.option("--name", "-n", help="The nickname of the RStudio Connect server to deploy to.")
@click.option(
    "--server",
    "-s",
    envvar="CONNECT_SERVER",
    help="The URL for the RStudio Connect server to deploy to.",
)
@click.option(
    "--api-key",
    "-k",
    envvar="CONNECT_API_KEY",
    help="The API key to use to authenticate with RStudio Connect.",
)
@click.option(
    "--insecure",
    "-i",
    envvar="CONNECT_INSECURE",
    is_flag=True,
    help="Disable TLS certification/host validation.",
)
@click.option(
    "--cacert",
    "-c",
    envvar="CONNECT_CA_CERTIFICATE",
    type=click.File(),
    help="The path to trusted TLS CA certificates.",
)
@click.option(
    "--new",
    "-N",
    is_flag=True,
    help=(
        "Force a new deployment, even if there is saved metadata from a "
        "previous deployment. Cannot be used with --app-id."
    ),
)
@click.option(
    "--app-id",
    "-a",
    help="Existing app ID or GUID to replace. Cannot be used with --new.",
)
@click.option("--title", "-t", help="Title of the content (default is the same as the filename).")
@click.option("--verbose", "-v", is_flag=True, help="Print detailed messages.")
@click.argument("file", type=click.Path(exists=True, dir_okay=True, file_okay=True))
def deploy_manifest(name, server, api_key, insecure, cacert, new, app_id, title, verbose, file):
    set_verbosity(verbose)

    with cli_feedback("Checking arguments"):
        connect_server = _validate_deploy_to_args(name, server, api_key, insecure, cacert)
        file = validate_manifest_file(file)
        app_store = AppStore(file)

        (
            app_id,
            deployment_name,
            title,
            default_title,
            app_mode,
            package_manager,
        ) = gather_basic_deployment_info_from_manifest(connect_server, app_store, file, new, app_id, title)

    click.secho('    Deploying %s to server "%s"' % (file, connect_server.url))

    if package_manager == "conda":
        with cli_feedback("Ensuring Conda is supported"):
            check_server_capabilities(connect_server, [is_conda_supported_on_server])

    with cli_feedback("Creating deployment bundle"):
        try:
            bundle = make_manifest_bundle(file)
        except IOError as error:
            msg = "Unable to include the file %s in the bundle: %s" % (
                error.filename,
                error.args[1],
            )
            if error.args[0] == errno.ENOENT:
                msg = "\n".join(
                    [
                        msg,
                        "Since the file is missing but referenced in the manifest, "
                        "you will need to\nregenerate your manifest.  See the help "
                        'for the "write-manifest" command or,\nfor non-Python '
                        'content, run the "deploy other-content" command.',
                    ]
                )
            raise api.RSConnectException(msg)

    _deploy_bundle(
        connect_server,
        app_store,
        file,
        app_id,
        app_mode,
        deployment_name,
        title,
        default_title,
        bundle,
    )


def generate_deploy_python(app_mode, alias, min_version):
    # noinspection SpellCheckingInspection
    @deploy.command(
        name=alias,
        short_help="Deploy a {desc} to RStudio Connect [v{version}+].".format(
            desc=app_mode.desc(), version=min_version
        ),
        help=(
            'Deploy a {desc} module to RStudio Connect. The "directory" argument must refer to an '
            "existing directory that contains the application code."
        ).format(desc=app_mode.desc()),
    )
    @click.option("--name", "-n", help="The nickname of the RStudio Connect server to deploy to.")
    @click.option(
        "--server",
        "-s",
        envvar="CONNECT_SERVER",
        help="The URL for the RStudio Connect server to deploy to.",
    )
    @click.option(
        "--api-key",
        "-k",
        envvar="CONNECT_API_KEY",
        help="The API key to use to authenticate with RStudio Connect.",
    )
    @click.option(
        "--insecure",
        "-i",
        envvar="CONNECT_INSECURE",
        is_flag=True,
        help="Disable TLS certification/host validation.",
    )
    @click.option(
        "--cacert",
        "-c",
        envvar="CONNECT_CA_CERTIFICATE",
        type=click.File(),
        help="The path to trusted TLS CA certificates.",
    )
    @click.option(
        "--entrypoint",
        "-e",
        help=(
            "The module and executable object which serves as the entry point for the {desc} (defaults to app)"
        ).format(desc=app_mode.desc()),
    )
    @click.option(
        "--exclude",
        "-x",
        multiple=True,
        help=(
            "Specify a glob pattern for ignoring files when building the bundle. Note that your shell may try "
            "to expand this which will not do what you expect. Generally, it's safest to quote the pattern. "
            "This option may be repeated."
        ),
    )
    @click.option(
        "--new",
        "-N",
        is_flag=True,
        help=(
            "Force a new deployment, even if there is saved metadata from a previous deployment. "
            "Cannot be used with --app-id."
        ),
    )
    @click.option(
        "--app-id",
        "-a",
        help="Existing app ID or GUID to replace. Cannot be used with --new.",
    )
    @click.option(
        "--title",
        "-t",
        help="Title of the content (default is the same as the directory).",
    )
    @click.option(
        "--python",
        "-p",
        type=click.Path(exists=True),
        help=(
            "Path to Python interpreter whose environment should be used. "
            "The Python environment must have the rsconnect package installed."
        ),
    )
    @click.option(
        "--conda",
        "-C",
        is_flag=True,
        hidden=True,
        help="Use Conda to deploy (requires Connect version 1.8.2 or later)",
    )
    @click.option(
        "--force-generate",
        "-g",
        is_flag=True,
        help='Force generating "requirements.txt", even if it already exists.',
    )
    @click.option("--verbose", "-v", is_flag=True, help="Print detailed messages.")
    @click.argument("directory", type=click.Path(exists=True, dir_okay=True, file_okay=False))
    @click.argument(
        "extra_files",
        nargs=-1,
        type=click.Path(exists=True, dir_okay=False, file_okay=True),
    )
    def deploy_app(
        name,
        server,
        api_key,
        insecure,
        cacert,
        entrypoint,
        exclude,
        new,
        app_id,
        title,
        python,
        conda,
        force_generate,
        verbose,
        directory,
        extra_files,
    ):
        _deploy_by_framework(
            name,
            server,
            api_key,
            insecure,
            cacert,
            entrypoint,
            exclude,
            new,
            app_id,
            title,
            python,
            conda,
            force_generate,
            verbose,
            directory,
            extra_files,
            {
                AppModes.PYTHON_API: gather_basic_deployment_info_for_api,
                AppModes.PYTHON_FASTAPI: gather_basic_deployment_info_for_fastapi,
                AppModes.DASH_APP: gather_basic_deployment_info_for_dash,
                AppModes.STREAMLIT_APP: gather_basic_deployment_info_for_streamlit,
                AppModes.BOKEH_APP: gather_basic_deployment_info_for_bokeh,
            }[app_mode],
        )

    return deploy_app


deploy_api = generate_deploy_python(app_mode=AppModes.PYTHON_API, alias="api", min_version="1.8.2")
# TODO: set fastapi min_version correctly
deploy_fastapi = generate_deploy_python(app_mode=AppModes.PYTHON_FASTAPI, alias="fastapi", min_version="1.8.8")
deploy_dash_app = generate_deploy_python(app_mode=AppModes.DASH_APP, alias="dash", min_version="1.8.2")
deploy_streamlit_app = generate_deploy_python(app_mode=AppModes.STREAMLIT_APP, alias="streamlit", min_version="1.8.4")
deploy_bokeh_app = generate_deploy_python(app_mode=AppModes.BOKEH_APP, alias="bokeh", min_version="1.8.4")


# noinspection SpellCheckingInspection
def _deploy_by_framework(
    name,
    server,
    api_key,
    insecure,
    cacert,
    entrypoint,
    exclude,
    new,
    app_id,
    title,
    python,
    conda,
    force_generate,
    verbose,
    directory,
    extra_files,
    gatherer,
):
    """
    A common function for deploying APIs, as well as Dash, Streamlit, and Bokeh apps.

    :param name: the nickname of the Connect server to use.
    :param server: the URL of the Connect server to use.
    :param api_key: the API key to use to authenticate with Connect.
    :param insecure: a flag noting whether insecure TLS should be used.
    :param cacert: a path to a CA certificates file to use with TLS.
    :param entrypoint: the entry point for the thing being deployed.
    :param exclude: a sequence of exclude glob patterns to exclude files
                    from the deploy.
    :param new: a flag to force the deploy to be new.
    :param app_id: the ID of the app to redeploy.
    :param title: the title to use for the app.
    :param python: a path to the Python executable to use.
    :param conda: a flag to note whether Conda should be used/assumed..
    :param force_generate: a flag to force the generation of manifest and
                           requirements file.
    :param verbose: a flag to produce more (debugging) output.
    :param directory: the directory of the thing to deploy.
    :param extra_files: any extra files that should be included.
    :param gatherer: the function to use to gather basic information.
    """
    set_verbosity(verbose)

    with cli_feedback("Checking arguments"):
        connect_server = _validate_deploy_to_args(name, server, api_key, insecure, cacert)
        module_file = fake_module_file_from_directory(directory)
        extra_files = validate_extra_files(directory, extra_files)
        app_store = AppStore(module_file)
        entrypoint, app_id, deployment_name, title, default_title, app_mode = gatherer(
            connect_server, app_store, directory, entrypoint, new, app_id, title
        )

    click.secho('    Deploying %s to server "%s"' % (directory, connect_server.url))

    _warn_on_ignored_manifest(directory)
    _warn_if_no_requirements_file(directory)
    _warn_if_environment_directory(directory)

    with cli_feedback("Inspecting Python environment"):
        _, environment = get_python_env_info(module_file, python, conda, force_generate)

    with cli_feedback("Checking server capabilities"):
        checks = [are_apis_supported_on_server]
        if environment.package_manager == "conda":
            checks.append(is_conda_supported_on_server)
        check_server_capabilities(connect_server, checks)

    _warn_on_ignored_conda_env(environment)

    if force_generate:
        _warn_on_ignored_requirements(directory, environment.filename)

    with cli_feedback("Creating deployment bundle"):
        bundle = create_api_deployment_bundle(directory, extra_files, exclude, entrypoint, app_mode, environment, False)

    _deploy_bundle(
        connect_server,
        app_store,
        directory,
        app_id,
        app_mode,
        deployment_name,
        title,
        default_title,
        bundle,
    )


@deploy.command(
    name="other-content",
    short_help="Describe deploying other content to RStudio Connect.",
    help="Show help on how to deploy other content to RStudio Connect.",
)
def deploy_help():
    text = (
        "To deploy a Shiny application or R Markdown document, use the rsconnect "
        "R package in the RStudio IDE.  Or, use rsconnect::writeManifest "
        "(again in the IDE) to create a manifest.json file and deploy that using "
        "this tool with the command, "
    )
    click.echo("\n".join(textwrap.wrap(text, 79)))
    click.echo()
    click.echo("    rsconnect deploy manifest [-n <name>|-s <url> -k <key>] <manifest-file>")
    click.echo()


@cli.group(
    name="write-manifest",
    no_args_is_help=True,
    short_help="Create a manifest.json file for later deployment.",
    help=(
        "Create a manifest.json file for later deployment. This may be used "
        "with the git support provided by RStudio Connect or by using the "
        '"deploy manifest" command in this tool.'
    ),
)
def write_manifest():
    pass


@write_manifest.command(
    name="notebook",
    short_help="Create a manifest.json file for a Jupyter notebook.",
    help=(
        "Create a manifest.json file for a Jupyter notebook for later deployment. "
        'This will create an environment file ("requirements.txt") if one does '
        "not exist. All files are created in the same directory as the notebook file."
    ),
)
@click.option("--overwrite", "-o", is_flag=True, help="Overwrite manifest.json, if it exists.")
@click.option(
    "--python",
    "-p",
    type=click.Path(exists=True),
    help="Path to Python interpreter whose environment should be used. "
    + "The Python environment must have the rsconnect package installed.",
)
@click.option(
    "--conda",
    "-C",
    is_flag=True,
    hidden=True,
help="Use Conda to deploy (requires RStudio Connect version 1.8.2 or later)",
)
@click.option(
    "--force-generate",
    "-g",
    is_flag=True,
    help='Force generating "requirements.txt", even if it already exists.',
)
@click.option("--hide-all-input", help="Hide all input cells when rendering output")
@click.option("--hide-tagged-input", is_flag=True, default=None, help="Hide input code cells with the 'hide_input' tag")
@click.option("--verbose", "-v", "verbose", is_flag=True, help="Print detailed messages")
@click.argument("file", type=click.Path(exists=True, dir_okay=False, file_okay=True))
@click.argument(
    "extra_files",
    nargs=-1,
    type=click.Path(exists=True, dir_okay=False, file_okay=True),
)
def write_manifest_notebook(
    overwrite, python, conda, force_generate, verbose, file, extra_files, hide_all_input=None, hide_tagged_input=None
):
    set_verbosity(verbose)
    with cli_feedback("Checking arguments"):
        validate_file_is_notebook(file)

        base_dir = dirname(file)
        extra_files = validate_extra_files(base_dir, extra_files)
        manifest_path = join(base_dir, "manifest.json")

        if exists(manifest_path) and not overwrite:
            raise api.RSConnectException("manifest.json already exists. Use --overwrite to overwrite.")

    with cli_feedback("Inspecting Python environment"):
        python, environment = get_python_env_info(file, python, conda, force_generate)

    _warn_on_ignored_conda_env(environment)

    with cli_feedback("Creating manifest.json"):
        environment_file_exists = write_notebook_manifest_json(
            file,
            environment,
            AppModes.JUPYTER_NOTEBOOK,
            extra_files,
            hide_all_input,
            hide_tagged_input,
        )

    if environment_file_exists and not force_generate:
        click.secho(
            "    Warning: %s already exists and will not be overwritten." % environment.filename,
            fg="yellow",
        )
    else:
        with cli_feedback("Creating %s" % environment.filename):
            write_environment_file(environment, base_dir)


def generate_write_manifest_python(app_mode, alias):
    # noinspection SpellCheckingInspection
    @write_manifest.command(
        name=alias,
        short_help="Create a manifest.json file for a {desc}.".format(desc=app_mode.desc()),
        help=(
            "Create a manifest.json file for a {desc} for later deployment. This will create an "
            'environment file ("requirements.txt") if one does not exist. All files '
            "are created in the same directory as the API code."
        ).format(desc=app_mode.desc()),
    )
    @click.option("--overwrite", "-o", is_flag=True, help="Overwrite manifest.json, if it exists.")
    @click.option(
        "--entrypoint",
        "-e",
        help=(
            "The module and executable object which serves as the entry point for the {desc} (defaults to app)"
        ).format(desc=app_mode.desc()),
    )
    @click.option(
        "--exclude",
        "-x",
        multiple=True,
        help=(
            "Specify a glob pattern for ignoring files when building the bundle. Note that your shell may try "
            "to expand this which will not do what you expect. Generally, it's safest to quote the pattern. "
            "This option may be repeated."
        ),
    )
    @click.option(
        "--python",
        "-p",
        type=click.Path(exists=True),
        help="Path to Python interpreter whose environment should be used. "
        + "The Python environment must have the rsconnect-python package installed.",
    )
    @click.option(
        "--conda",
        "-C",
        is_flag=True,
        hidden=True,
        help="Use Conda to deploy (requires Connect version 1.8.2 or later)",
    )
    @click.option(
        "--force-generate",
        "-g",
        is_flag=True,
        help='Force generating "requirements.txt", even if it already exists.',
    )
    @click.option("--verbose", "-v", "verbose", is_flag=True, help="Print detailed messages")
    @click.argument("directory", type=click.Path(exists=True, dir_okay=True, file_okay=False))
    @click.argument(
        "extra_files",
        nargs=-1,
        type=click.Path(exists=True, dir_okay=False, file_okay=True),
    )
    def manifest_writer(
        overwrite,
        entrypoint,
        exclude,
        python,
        conda,
        force_generate,
        verbose,
        directory,
        extra_files,
    ):
        _write_framework_manifest(
            overwrite,
            entrypoint,
            exclude,
            python,
            conda,
            force_generate,
            verbose,
            directory,
            extra_files,
            app_mode,
        )

    return manifest_writer


write_manifest_api = generate_write_manifest_python(AppModes.PYTHON_API, alias="api")
write_manifest_fastapi = generate_write_manifest_python(AppModes.PYTHON_FASTAPI, alias="fastapi")
write_manifest_dash = generate_write_manifest_python(AppModes.DASH_APP, alias="dash")
write_manifest_streamlit = generate_write_manifest_python(AppModes.STREAMLIT_APP, alias="streamlit")
write_manifest_bokeh = generate_write_manifest_python(AppModes.BOKEH_APP, alias="bokeh")


# noinspection SpellCheckingInspection
def _write_framework_manifest(
    overwrite,
    entrypoint,
    exclude,
    python,
    conda,
    force_generate,
    verbose,
    directory,
    extra_files,
    app_mode,
):
    """
    A common function for writing manifests for APIs as well as Dash, Streamlit, and Bokeh apps.

    :param overwrite: overwrite the manifest.json, if it exists.
    :param entrypoint: the entry point for the thing being deployed.
    :param exclude: a sequence of exclude glob patterns to exclude files from
                    the deploy.
    :param python: a path to the Python executable to use.
    :param conda: a flag to note whether Conda should be used/assumed..
    :param force_generate: a flag to force the generation of manifest and
                           requirements file.
    :param verbose: a flag to produce more (debugging) output.
    :param directory: the directory of the thing to deploy.
    :param extra_files: any extra files that should be included.
    :param app_mode: the app mode to use.
    """
    set_verbosity(verbose)

    with cli_feedback("Checking arguments"):
        entrypoint = validate_entry_point(entrypoint, directory)
        extra_files = validate_extra_files(directory, extra_files)
        manifest_path = join(directory, "manifest.json")

        if exists(manifest_path) and not overwrite:
            raise api.RSConnectException("manifest.json already exists. Use --overwrite to overwrite.")

    with cli_feedback("Inspecting Python environment"):
        _, environment = get_python_env_info(directory, python, conda, force_generate)

    _warn_on_ignored_conda_env(environment)

    with cli_feedback("Creating manifest.json"):
        environment_file_exists = write_api_manifest_json(
            directory, entrypoint, environment, app_mode, extra_files, exclude
        )

    if environment_file_exists and not force_generate:
        click.secho(
            "    Warning: %s already exists and will not be overwritten." % environment.filename,
            fg="yellow",
        )
    else:
        with cli_feedback("Creating %s" % environment.filename):
            write_environment_file(environment, directory)


if __name__ == "__main__":
    cli()
    click.echo()<|MERGE_RESOLUTION|>--- conflicted
+++ resolved
@@ -405,8 +405,6 @@
         click.secho(
             "    Warning: the existing manifest.json file will not be used or considered.",
             fg="yellow",
-<<<<<<< HEAD
-=======
         )
 
 
@@ -436,7 +434,6 @@
             "    Warning: The deployment directory appears to be a python virtual environment.\n"
             "             Excluding the 'bin' and 'lib' directories.",
             fg="yellow",
->>>>>>> 5f282191
         )
 
 
