--- conflicted
+++ resolved
@@ -1111,102 +1111,8 @@
     :return: the ultimate URL where the deployed app may be accessed and the sequence
     of log lines.  The log lines value will be None if a log callback was provided.
     """
-<<<<<<< HEAD
-    return _deploy_by_python_framework(
-        connect_server,
-        directory,
-        extra_files,
-        excludes,
-        entry_point,
-        gather_basic_deployment_info_for_bokeh,
-        image,
-        new,
-        app_id,
-        title,
-        python,
-        conda_mode,
-        force_generate,
-        log_callback,
-    )
-
-
-def _deploy_by_python_framework(
-    connect_server: api.RSConnectServer,
-    directory: str,
-    extra_files: typing.List[str],
-    excludes: typing.List[str],
-    entry_point: str,
-    gatherer: typing.Callable,
-    image: str,
-    new: bool,
-    app_id: int,
-    title: str,
-    python: str,
-    conda_mode: bool,
-    force_generate: bool,
-    log_callback: typing.Callable,
-) -> typing.Tuple[str, typing.Union[list, None]]:
-    """
-    A function to deploy a Python WSGi API module to Connect.  Depending on the files involved
-    and network latency, this may take a bit of time.
-
-    :param connect_server: the Connect server information.
-    :param directory: the app directory to deploy.
-    :param extra_files: any extra files that should be included in the deploy.
-    :param excludes: a sequence of glob patterns that will exclude matched files.
-    :param entry_point: the module/executable object for the WSGi framework.
-    :param gatherer: the function to use to gather basic information.
-    :param image: the docker image to be specified for off-host execution. Use None if not specified.
-    :param new: a flag to force this as a new deploy. Previous default = False.
-    :param app_id: the ID of an existing application to deploy new files for. Previous default = None.
-    :param title: an optional title for the deploy.  If this is not provided, one will
-    be generated. Previous default = None.
-    :param python: the optional name of a Python executable. Previous default = None.
-    :param conda_mode: use conda to build an environment.yml instead of conda, when
-    conda is not supported on Posit Connect (version<=1.8.0). Previous default = False
-    :param force_generate: force generating "requirements.txt" or "environment.yml",
-    even if it already exists. Previous default = False
-    :param log_callback: the callback to use to write the log to.  If this is None
-    (the default) the lines from the deployment log will be returned as a sequence.
-    If a log callback is provided, then None will be returned for the log lines part
-    of the return tuple. Previous default = None.
-    :return: the ultimate URL where the deployed app may be accessed and the sequence
-    of log lines.  The log lines value will be None if a log callback was provided.
-    """
-    module_file = fake_module_file_from_directory(directory)
-    app_store = AppStore(module_file)
-    (
-        entry_point,
-        app_id,
-        deployment_name,
-        deployment_title,
-        default_title,
-        app_mode,
-    ) = gatherer(connect_server, app_store, directory, entry_point, new, app_id, title)
-    _, environment = get_python_env_info(
-        directory,
-        python,
-        conda_mode=conda_mode,
-        force_generate=force_generate,
-    )
-    bundle = create_api_deployment_bundle(
-        directory, extra_files, excludes, entry_point, app_mode, environment, True, image
-    )
-    return _finalize_deploy(
-        connect_server,
-        app_store,
-        directory,
-        app_id,
-        app_mode,
-        deployment_name,
-        deployment_title,
-        default_title,
-        bundle,
-        log_callback,
-    )
-=======
+
     return deploy_app(app_mode=AppModes.BOKEH_APP, **locals())
->>>>>>> fadebac2
 
 
 def deploy_by_manifest(
